package kubecost

import (
	"encoding/json"
	"fmt"
	"math"
	"testing"
	"time"

	"github.com/kubecost/cost-model/pkg/util"
)

const day = 24 * time.Hour

var disk = PVKey{}
var disk1 = PVKey{
	Cluster: "cluster2",
	Name:    "disk1",
}
var disk2 = PVKey{
	Cluster: "cluster2",
	Name:    "disk2",
}

func NewUnitAllocation(name string, start time.Time, resolution time.Duration, props *AllocationProperties) *Allocation {
	if name == "" {
		name = "cluster1/namespace1/pod1/container1"
	}

	properties := &AllocationProperties{}
	if props == nil {
		properties.Cluster = "cluster1"
		properties.Node = "node1"
		properties.Namespace = "namespace1"
		properties.ControllerKind = "deployment"
		properties.Controller = "deployment1"
		properties.Pod = "pod1"
		properties.Container = "container1"
	} else {
		properties = props
	}

	end := start.Add(resolution)

	alloc := &Allocation{
		Name:                  name,
		Properties:            properties,
		Window:                NewWindow(&start, &end).Clone(),
		Start:                 start,
		End:                   end,
		CPUCoreHours:          1,
		CPUCost:               1,
		CPUCoreRequestAverage: 1,
		CPUCoreUsageAverage:   1,
		GPUHours:              1,
		GPUCost:               1,
		NetworkCost:           1,
		LoadBalancerCost:      1,
		PVs: PVAllocations{
			disk: {
				ByteHours: 1,
				Cost:      1,
			},
		},
		RAMByteHours:           1,
		RAMCost:                1,
		RAMBytesRequestAverage: 1,
		RAMBytesUsageAverage:   1,
		RawAllocationOnly: &RawAllocationOnlyData{
			CPUCoreUsageMax:  1,
			RAMBytesUsageMax: 1,
		},
	}

	// If idle allocation, remove non-idle costs, but maintain total cost
	if alloc.IsIdle() {
		alloc.PVs = nil
		alloc.NetworkCost = 0.0
		alloc.LoadBalancerCost = 0.0
		alloc.CPUCoreHours += 1.0
		alloc.CPUCost += 1.0
		alloc.RAMByteHours += 1.0
		alloc.RAMCost += 1.0
	}

	return alloc
}

func TestAllocation_Add(t *testing.T) {
	var nilAlloc *Allocation
	zeroAlloc := &Allocation{}

	// nil + nil == nil
	nilNilSum, err := nilAlloc.Add(nilAlloc)
	if err != nil {
		t.Fatalf("Allocation.Add unexpected error: %s", err)
	}
	if nilNilSum != nil {
		t.Fatalf("Allocation.Add failed; exp: nil; act: %s", nilNilSum)
	}

	// nil + zero == zero
	nilZeroSum, err := nilAlloc.Add(zeroAlloc)
	if err != nil {
		t.Fatalf("Allocation.Add unexpected error: %s", err)
	}
	if nilZeroSum == nil || nilZeroSum.TotalCost() != 0.0 {
		t.Fatalf("Allocation.Add failed; exp: 0.0; act: %s", nilZeroSum)
	}

	cpuPrice := 0.02
	gpuPrice := 2.00
	ramPrice := 0.01
	pvPrice := 0.00005
	gib := 1024.0 * 1024.0 * 1024.0

	s1 := time.Date(2021, time.January, 1, 0, 0, 0, 0, time.UTC)
	e1 := time.Date(2021, time.January, 1, 12, 0, 0, 0, time.UTC)
	hrs1 := e1.Sub(s1).Hours()
	a1 := &Allocation{
		Start:                 s1,
		End:                   e1,
		Properties:            &AllocationProperties{},
		CPUCoreHours:          2.0 * hrs1,
		CPUCoreRequestAverage: 2.0,
		CPUCoreUsageAverage:   1.0,
		CPUCost:               2.0 * hrs1 * cpuPrice,
		CPUCostAdjustment:     3.0,
		GPUHours:              1.0 * hrs1,
		GPUCost:               1.0 * hrs1 * gpuPrice,
		GPUCostAdjustment:     2.0,
		PVs: PVAllocations{
			disk: {
				ByteHours: 100.0 * gib * hrs1,
				Cost:      100.0 * hrs1 * pvPrice,
			},
		},
		PVCostAdjustment:       4.0,
		RAMByteHours:           8.0 * gib * hrs1,
		RAMBytesRequestAverage: 8.0 * gib,
		RAMBytesUsageAverage:   4.0 * gib,
		RAMCost:                8.0 * hrs1 * ramPrice,
		RAMCostAdjustment:      1.0,
		SharedCost:             2.00,
		ExternalCost:           1.00,
		RawAllocationOnly:      &RawAllocationOnlyData{},
	}
	a1b := a1.Clone()

	s2 := time.Date(2021, time.January, 1, 6, 0, 0, 0, time.UTC)
	e2 := time.Date(2021, time.January, 1, 24, 0, 0, 0, time.UTC)
	hrs2 := e1.Sub(s1).Hours()
	a2 := &Allocation{
		Start:                  s2,
		End:                    e2,
		Properties:             &AllocationProperties{},
		CPUCoreHours:           1.0 * hrs2,
		CPUCoreRequestAverage:  1.0,
		CPUCoreUsageAverage:    1.0,
		CPUCost:                1.0 * hrs2 * cpuPrice,
		GPUHours:               0.0,
		GPUCost:                0.0,
		RAMByteHours:           8.0 * gib * hrs2,
		RAMBytesRequestAverage: 0.0,
		RAMBytesUsageAverage:   8.0 * gib,
		RAMCost:                8.0 * hrs2 * ramPrice,
		NetworkCost:            0.01,
		LoadBalancerCost:       0.05,
		SharedCost:             0.00,
		ExternalCost:           1.00,
		RawAllocationOnly:      &RawAllocationOnlyData{},
	}
	a2b := a2.Clone()

	act, err := a1.Add(a2)
	if err != nil {
		t.Fatalf("Allocation.Add: unexpected error: %s", err)
	}

	// Neither Allocation should be mutated
	if !a1.Equal(a1b) {
		t.Fatalf("Allocation.Add: a1 illegally mutated")
	}
	if !a2.Equal(a2b) {
		t.Fatalf("Allocation.Add: a1 illegally mutated")
	}

	// Costs should be cumulative
	if !util.IsApproximately(a1.TotalCost()+a2.TotalCost(), act.TotalCost()) {
		t.Fatalf("Allocation.Add: expected %f; actual %f", a1.TotalCost()+a2.TotalCost(), act.TotalCost())
	}
	if !util.IsApproximately(a1.CPUCost+a2.CPUCost, act.CPUCost) {
		t.Fatalf("Allocation.Add: expected %f; actual %f", a1.CPUCost+a2.CPUCost, act.CPUCost)
	}
	if !util.IsApproximately(a1.CPUCostAdjustment+a2.CPUCostAdjustment, act.CPUCostAdjustment) {
		t.Fatalf("Allocation.Add: expected %f; actual %f", a1.CPUCostAdjustment+a2.CPUCostAdjustment, act.CPUCostAdjustment)
	}
	if !util.IsApproximately(a1.GPUCost+a2.GPUCost, act.GPUCost) {
		t.Fatalf("Allocation.Add: expected %f; actual %f", a1.GPUCost+a2.GPUCost, act.GPUCost)
	}
	if !util.IsApproximately(a1.GPUCostAdjustment+a2.GPUCostAdjustment, act.GPUCostAdjustment) {
		t.Fatalf("Allocation.Add: expected %f; actual %f", a1.GPUCostAdjustment+a2.GPUCostAdjustment, act.GPUCostAdjustment)
	}
	if !util.IsApproximately(a1.RAMCost+a2.RAMCost, act.RAMCost) {
		t.Fatalf("Allocation.Add: expected %f; actual %f", a1.RAMCost+a2.RAMCost, act.RAMCost)
	}
	if !util.IsApproximately(a1.RAMCostAdjustment+a2.RAMCostAdjustment, act.RAMCostAdjustment) {
		t.Fatalf("Allocation.Add: expected %f; actual %f", a1.RAMCostAdjustment+a2.RAMCostAdjustment, act.RAMCostAdjustment)
	}
	if !util.IsApproximately(a1.PVCost()+a2.PVCost(), act.PVCost()) {
		t.Fatalf("Allocation.Add: expected %f; actual %f", a1.PVCost()+a2.PVCost(), act.PVCost())
	}
	if !util.IsApproximately(a1.NetworkCost+a2.NetworkCost, act.NetworkCost) {
		t.Fatalf("Allocation.Add: expected %f; actual %f", a1.NetworkCost+a2.NetworkCost, act.NetworkCost)
	}
	if !util.IsApproximately(a1.LoadBalancerCost+a2.LoadBalancerCost, act.LoadBalancerCost) {
		t.Fatalf("Allocation.Add: expected %f; actual %f", a1.LoadBalancerCost+a2.LoadBalancerCost, act.LoadBalancerCost)
	}
	if !util.IsApproximately(a1.SharedCost+a2.SharedCost, act.SharedCost) {
		t.Fatalf("Allocation.Add: expected %f; actual %f", a1.SharedCost+a2.SharedCost, act.SharedCost)
	}
	if !util.IsApproximately(a1.ExternalCost+a2.ExternalCost, act.ExternalCost) {
		t.Fatalf("Allocation.Add: expected %f; actual %f", a1.ExternalCost+a2.ExternalCost, act.ExternalCost)
	}

	// ResourceHours should be cumulative
	if !util.IsApproximately(a1.CPUCoreHours+a2.CPUCoreHours, act.CPUCoreHours) {
		t.Fatalf("Allocation.Add: expected %f; actual %f", a1.CPUCoreHours+a2.CPUCoreHours, act.CPUCoreHours)
	}
	if !util.IsApproximately(a1.RAMByteHours+a2.RAMByteHours, act.RAMByteHours) {
		t.Fatalf("Allocation.Add: expected %f; actual %f", a1.RAMByteHours+a2.RAMByteHours, act.RAMByteHours)
	}
	if !util.IsApproximately(a1.PVByteHours()+a2.PVByteHours(), act.PVByteHours()) {
		t.Fatalf("Allocation.Add: expected %f; actual %f", a1.PVByteHours()+a2.PVByteHours(), act.PVByteHours())
	}

	// Minutes should be the duration between min(starts) and max(ends)
	if !act.Start.Equal(a1.Start) || !act.End.Equal(a2.End) {
		t.Fatalf("Allocation.Add: expected %s; actual %s", NewWindow(&a1.Start, &a2.End), NewWindow(&act.Start, &act.End))
	}
	if act.Minutes() != 1440.0 {
		t.Fatalf("Allocation.Add: expected %f; actual %f", 1440.0, act.Minutes())
	}

	// Requests and Usage should be averaged correctly
	// CPU requests = (2.0*12.0 + 1.0*18.0)/(24.0) = 1.75
	// CPU usage = (1.0*12.0 + 1.0*18.0)/(24.0) = 1.25
	// RAM requests = (8.0*12.0 + 0.0*18.0)/(24.0) = 4.00
	// RAM usage = (4.0*12.0 + 8.0*18.0)/(24.0) = 8.00
	if !util.IsApproximately(1.75, act.CPUCoreRequestAverage) {
		t.Fatalf("Allocation.Add: expected %f; actual %f", 1.75, act.CPUCoreRequestAverage)
	}
	if !util.IsApproximately(1.25, act.CPUCoreUsageAverage) {
		t.Fatalf("Allocation.Add: expected %f; actual %f", 1.25, act.CPUCoreUsageAverage)
	}
	if !util.IsApproximately(4.00*gib, act.RAMBytesRequestAverage) {
		t.Fatalf("Allocation.Add: expected %f; actual %f", 4.00*gib, act.RAMBytesRequestAverage)
	}
	if !util.IsApproximately(8.00*gib, act.RAMBytesUsageAverage) {
		t.Fatalf("Allocation.Add: expected %f; actual %f", 8.00*gib, act.RAMBytesUsageAverage)
	}

	// Efficiency should be computed accurately from new request/usage
	// CPU efficiency = 1.25/1.75 = 0.7142857
	// RAM efficiency = 8.00/4.00 = 2.0000000
	// Total efficiency = (0.7142857*0.72 + 2.0*1.92)/(2.64) = 1.6493506
	if !util.IsApproximately(0.7142857, act.CPUEfficiency()) {
		t.Fatalf("Allocation.Add: expected %f; actual %f", 0.7142857, act.CPUEfficiency())
	}
	if !util.IsApproximately(2.0000000, act.RAMEfficiency()) {
		t.Fatalf("Allocation.Add: expected %f; actual %f", 2.0000000, act.RAMEfficiency())
	}
	if !util.IsApproximately(1.279690, act.TotalEfficiency()) {
		t.Fatalf("Allocation.Add: expected %f; actual %f", 1.279690, act.TotalEfficiency())
	}

	if act.RawAllocationOnly != nil {
		t.Errorf("Allocation.Add: Raw only data must be nil after an add")
	}
}

func TestAllocation_Share(t *testing.T) {
	cpuPrice := 0.02
	gpuPrice := 2.00
	ramPrice := 0.01
	pvPrice := 0.00005
	gib := 1024.0 * 1024.0 * 1024.0

	s1 := time.Date(2021, time.January, 1, 0, 0, 0, 0, time.UTC)
	e1 := time.Date(2021, time.January, 1, 12, 0, 0, 0, time.UTC)
	hrs1 := e1.Sub(s1).Hours()
	a1 := &Allocation{
		Start:                 s1,
		End:                   e1,
		Properties:            &AllocationProperties{},
		CPUCoreHours:          2.0 * hrs1,
		CPUCoreRequestAverage: 2.0,
		CPUCoreUsageAverage:   1.0,
		CPUCost:               2.0 * hrs1 * cpuPrice,
		CPUCostAdjustment:     3.0,
		GPUHours:              1.0 * hrs1,
		GPUCost:               1.0 * hrs1 * gpuPrice,
		GPUCostAdjustment:     2.0,
		PVs: PVAllocations{
			disk: {
				ByteHours: 100.0 * gib * hrs1,
				Cost:      100.0 * hrs1 * pvPrice,
			},
		},
		PVCostAdjustment:       4.0,
		RAMByteHours:           8.0 * gib * hrs1,
		RAMBytesRequestAverage: 8.0 * gib,
		RAMBytesUsageAverage:   4.0 * gib,
		RAMCost:                8.0 * hrs1 * ramPrice,
		RAMCostAdjustment:      1.0,
		SharedCost:             2.00,
		ExternalCost:           1.00,
	}
	a1b := a1.Clone()

	s2 := time.Date(2021, time.January, 1, 6, 0, 0, 0, time.UTC)
	e2 := time.Date(2021, time.January, 1, 24, 0, 0, 0, time.UTC)
	hrs2 := e1.Sub(s1).Hours()
	a2 := &Allocation{
		Start:                  s2,
		End:                    e2,
		Properties:             &AllocationProperties{},
		CPUCoreHours:           1.0 * hrs2,
		CPUCoreRequestAverage:  1.0,
		CPUCoreUsageAverage:    1.0,
		CPUCost:                1.0 * hrs2 * cpuPrice,
		GPUHours:               0.0,
		GPUCost:                0.0,
		RAMByteHours:           8.0 * gib * hrs2,
		RAMBytesRequestAverage: 0.0,
		RAMBytesUsageAverage:   8.0 * gib,
		RAMCost:                8.0 * hrs2 * ramPrice,
		NetworkCost:            0.01,
		LoadBalancerCost:       0.05,
		SharedCost:             0.00,
		ExternalCost:           1.00,
	}
	a2b := a2.Clone()

	act, err := a1.Share(a2)
	if err != nil {
		t.Fatalf("Allocation.Share: unexpected error: %s", err)
	}

	// Neither Allocation should be mutated
	if !a1.Equal(a1b) {
		t.Fatalf("Allocation.Share: a1 illegally mutated")
	}
	if !a2.Equal(a2b) {
		t.Fatalf("Allocation.Share: a1 illegally mutated")
	}

	// SharedCost and TotalCost should reflect increase by a2.TotalCost
	if !util.IsApproximately(a1.TotalCost()+a2.TotalCost(), act.TotalCost()) {
		t.Fatalf("Allocation.Share: expected %f; actual %f", a1.TotalCost()+a2.TotalCost(), act.TotalCost())
	}
	if !util.IsApproximately(a1.SharedCost+a2.TotalCost(), act.SharedCost) {
		t.Fatalf("Allocation.Share: expected %f; actual %f", a1.SharedCost+a2.TotalCost(), act.SharedCost)
	}

	// Costs should match before (expect TotalCost and SharedCost)
	if !util.IsApproximately(a1.CPUTotalCost(), act.CPUTotalCost()) {
		t.Fatalf("Allocation.Share: expected %f; actual %f", a1.CPUTotalCost(), act.CPUTotalCost())
	}
	if !util.IsApproximately(a1.GPUTotalCost(), act.GPUTotalCost()) {
		t.Fatalf("Allocation.Share: expected %f; actual %f", a1.GPUTotalCost(), act.GPUTotalCost())
	}
	if !util.IsApproximately(a1.RAMTotalCost(), act.RAMTotalCost()) {
		t.Fatalf("Allocation.Share: expected %f; actual %f", a1.RAMTotalCost(), act.RAMTotalCost())
	}
	if !util.IsApproximately(a1.PVTotalCost(), act.PVTotalCost()) {
		t.Fatalf("Allocation.Share: expected %f; actual %f", a1.PVTotalCost(), act.PVTotalCost())
	}
	if !util.IsApproximately(a1.NetworkCost, act.NetworkCost) {
		t.Fatalf("Allocation.Share: expected %f; actual %f", a1.NetworkCost, act.NetworkCost)
	}
	if !util.IsApproximately(a1.LoadBalancerCost, act.LoadBalancerCost) {
		t.Fatalf("Allocation.Share: expected %f; actual %f", a1.LoadBalancerCost, act.LoadBalancerCost)
	}
	if !util.IsApproximately(a1.ExternalCost, act.ExternalCost) {
		t.Fatalf("Allocation.Share: expected %f; actual %f", a1.ExternalCost, act.ExternalCost)
	}

	// ResourceHours should match before
	if !util.IsApproximately(a1.CPUCoreHours, act.CPUCoreHours) {
		t.Fatalf("Allocation.Share: expected %f; actual %f", a1.CPUCoreHours, act.CPUCoreHours)
	}
	if !util.IsApproximately(a1.RAMByteHours, act.RAMByteHours) {
		t.Fatalf("Allocation.Share: expected %f; actual %f", a1.RAMByteHours, act.RAMByteHours)
	}
	if !util.IsApproximately(a1.PVByteHours(), act.PVByteHours()) {
		t.Fatalf("Allocation.Share: expected %f; actual %f", a1.PVByteHours(), act.PVByteHours())
	}

	// Minutes should match before
	if !act.Start.Equal(a1.Start) || !act.End.Equal(a1.End) {
		t.Fatalf("Allocation.Share: expected %s; actual %s", NewWindow(&a1.Start, &a1.End), NewWindow(&act.Start, &act.End))
	}
	if act.Minutes() != a1.Minutes() {
		t.Fatalf("Allocation.Share: expected %f; actual %f", a1.Minutes(), act.Minutes())
	}

	// Requests and Usage should match before
	if !util.IsApproximately(a1.CPUCoreRequestAverage, act.CPUCoreRequestAverage) {
		t.Fatalf("Allocation.Share: expected %f; actual %f", a1.CPUCoreRequestAverage, act.CPUCoreRequestAverage)
	}
	if !util.IsApproximately(a1.CPUCoreUsageAverage, act.CPUCoreUsageAverage) {
		t.Fatalf("Allocation.Share: expected %f; actual %f", a1.CPUCoreUsageAverage, act.CPUCoreUsageAverage)
	}
	if !util.IsApproximately(a1.RAMBytesRequestAverage, act.RAMBytesRequestAverage) {
		t.Fatalf("Allocation.Share: expected %f; actual %f", a1.RAMBytesRequestAverage, act.RAMBytesRequestAverage)
	}
	if !util.IsApproximately(a1.RAMBytesUsageAverage, act.RAMBytesUsageAverage) {
		t.Fatalf("Allocation.Share: expected %f; actual %f", a1.RAMBytesUsageAverage, act.RAMBytesUsageAverage)
	}

	// Efficiency should match before
	if !util.IsApproximately(a1.CPUEfficiency(), act.CPUEfficiency()) {
		t.Fatalf("Allocation.Share: expected %f; actual %f", a1.CPUEfficiency(), act.CPUEfficiency())
	}
	if !util.IsApproximately(a1.RAMEfficiency(), act.RAMEfficiency()) {
		t.Fatalf("Allocation.Share: expected %f; actual %f", a1.RAMEfficiency(), act.RAMEfficiency())
	}
	if !util.IsApproximately(a1.TotalEfficiency(), act.TotalEfficiency()) {
		t.Fatalf("Allocation.Share: expected %f; actual %f", a1.TotalEfficiency(), act.TotalEfficiency())
	}
}

func TestAllocation_MarshalJSON(t *testing.T) {
	start := time.Date(2021, time.January, 1, 0, 0, 0, 0, time.UTC)
	end := time.Date(2021, time.January, 2, 0, 0, 0, 0, time.UTC)
	hrs := 24.0

	gib := 1024.0 * 1024.0 * 1024.0

	cpuPrice := 0.02
	gpuPrice := 2.00
	ramPrice := 0.01
	pvPrice := 0.00005

	before := &Allocation{
		Name: "cluster1/namespace1/node1/pod1/container1",
		Properties: &AllocationProperties{
			Cluster:   "cluster1",
			Node:      "node1",
			Namespace: "namespace1",
			Pod:       "pod1",
			Container: "container1",
		},
		Window:                NewWindow(&start, &end),
		Start:                 start,
		End:                   end,
		CPUCoreHours:          2.0 * hrs,
		CPUCoreRequestAverage: 2.0,
		CPUCoreUsageAverage:   1.0,
		CPUCost:               2.0 * hrs * cpuPrice,
		CPUCostAdjustment:     3.0,
		GPUHours:              1.0 * hrs,
		GPUCost:               1.0 * hrs * gpuPrice,
		GPUCostAdjustment:     2.0,
		NetworkCost:           0.05,
		LoadBalancerCost:      0.02,
		PVs: PVAllocations{
			disk: {
				ByteHours: 100.0 * gib * hrs,
				Cost:      100.0 * hrs * pvPrice,
			},
		},
		PVCostAdjustment:       4.0,
		RAMByteHours:           8.0 * gib * hrs,
		RAMBytesRequestAverage: 8.0 * gib,
		RAMBytesUsageAverage:   4.0 * gib,
		RAMCost:                8.0 * hrs * ramPrice,
		RAMCostAdjustment:      1.0,
		SharedCost:             2.00,
		ExternalCost:           1.00,
		RawAllocationOnly:      &RawAllocationOnlyData{},
	}

	data, err := json.Marshal(before)
	if err != nil {
		t.Fatalf("Allocation.MarshalJSON: unexpected error: %s", err)
	}

	after := &Allocation{}
	err = json.Unmarshal(data, after)
	if err != nil {
		t.Fatalf("Allocation.UnmarshalJSON: unexpected error: %s", err)
	}

	// TODO:CLEANUP fix json marshaling of Window so that all of this works.
	// In the meantime, just set the Window so that we can test the rest.
	after.Window = before.Window.Clone()
	// TODO Sean: fix JSON marshaling of PVs
	after.PVs = before.PVs
	if !after.Equal(before) {
		t.Fatalf("Allocation.MarshalJSON: before and after are not equal")
	}
}

func TestAllocationSet_generateKey(t *testing.T) {
	var alloc *Allocation
	var key string

	props := []string{
		AllocationClusterProp,
	}

	key = alloc.generateKey(props)
	if key != "" {
		t.Fatalf("generateKey: expected \"\"; actual \"%s\"", key)
	}

	alloc = &Allocation{}
	alloc.Properties = &AllocationProperties{
		Cluster: "cluster1",
		Labels: map[string]string{
			"app": "app1",
			"env": "env1",
		},
	}

	key = alloc.generateKey(props)
	if key != "cluster1" {
		t.Fatalf("generateKey: expected \"cluster1\"; actual \"%s\"", key)
	}

	props = []string{
		AllocationClusterProp,
		AllocationNamespaceProp,
		"label:app",
	}

	key = alloc.generateKey(props)
	if key != "cluster1//app=app1" {
		t.Fatalf("generateKey: expected \"cluster1//app=app1\"; actual \"%s\"", key)
	}

	alloc.Properties = &AllocationProperties{
		Cluster:   "cluster1",
		Namespace: "namespace1",
		Labels: map[string]string{
			"app": "app1",
			"env": "env1",
		},
	}
	key = alloc.generateKey(props)
	if key != "cluster1/namespace1/app=app1" {
		t.Fatalf("generateKey: expected \"cluster1/namespace1/app=app1\"; actual \"%s\"", key)
	}
}

func TestNewAllocationSet(t *testing.T) {
	// TODO niko/etl
}

func generateAllocationSetClusterIdle(start time.Time) *AllocationSet {
	// Cluster Idle allocations
	a1i := NewUnitAllocation(fmt.Sprintf("cluster1/%s", IdleSuffix), start, day, &AllocationProperties{
		Cluster: "cluster1",
	})
	a1i.CPUCost = 5.0
	a1i.RAMCost = 15.0
	a1i.GPUCost = 0.0

	a2i := NewUnitAllocation(fmt.Sprintf("cluster2/%s", IdleSuffix), start, day, &AllocationProperties{
		Cluster: "cluster2",
	})
	a2i.CPUCost = 5.0
	a2i.RAMCost = 5.0
	a2i.GPUCost = 0.0

	as := generateAllocationSet(start)
	as.Insert(a1i)
	as.Insert(a2i)
	return as
}

func generateAllocationSetNodeIdle(start time.Time) *AllocationSet {
	// Node Idle allocations
	a11i := NewUnitAllocation(fmt.Sprintf("c1nodes/%s", IdleSuffix), start, day, &AllocationProperties{
		Cluster:    "cluster1",
		Node:       "c1nodes",
		ProviderID: "c1nodes",
	})
	a11i.CPUCost = 5.0
	a11i.RAMCost = 15.0
	a11i.GPUCost = 0.0

	a21i := NewUnitAllocation(fmt.Sprintf("node1/%s", IdleSuffix), start, day, &AllocationProperties{
		Cluster:    "cluster2",
		Node:       "node1",
		ProviderID: "node1",
	})
	a21i.CPUCost = 1.666667
	a21i.RAMCost = 1.666667
	a21i.GPUCost = 0.0

	a22i := NewUnitAllocation(fmt.Sprintf("node2/%s", IdleSuffix), start, day, &AllocationProperties{
		Cluster:    "cluster2",
		Node:       "node2",
		ProviderID: "node2",
	})
	a22i.CPUCost = 1.666667
	a22i.RAMCost = 1.666667
	a22i.GPUCost = 0.0

	a23i := NewUnitAllocation(fmt.Sprintf("node3/%s", IdleSuffix), start, day, &AllocationProperties{
		Cluster:    "cluster2",
		Node:       "node3",
		ProviderID: "node3",
		Namespace: "",
	})
	a23i.CPUCost = 1.666667
	a23i.RAMCost = 1.666667
	a23i.GPUCost = 0.0

	as := generateAllocationSet(start)
	as.Insert(a11i)
	as.Insert(a21i)
	as.Insert(a22i)
	as.Insert(a23i)
	return as
}

func generateAllocationSet(start time.Time) *AllocationSet {

	// Active allocations
	a1111 := NewUnitAllocation("cluster1/namespace1/pod1/container1", start, day, &AllocationProperties{
		Cluster:    "cluster1",
		Namespace:  "namespace1",
		Pod:        "pod1",
		Container:  "container1",
		ProviderID: "c1nodes",
	})
	a1111.RAMCost = 11.00

	a11abc2 := NewUnitAllocation("cluster1/namespace1/pod-abc/container2", start, day, &AllocationProperties{
		Cluster:    "cluster1",
		Namespace:  "namespace1",
		Pod:        "pod-abc",
		Container:  "container2",
		ProviderID: "c1nodes",
	})

	a11def3 := NewUnitAllocation("cluster1/namespace1/pod-def/container3", start, day, &AllocationProperties{
		Cluster:    "cluster1",
		Namespace:  "namespace1",
		Pod:        "pod-def",
		Container:  "container3",
		ProviderID: "c1nodes",
	})

	a12ghi4 := NewUnitAllocation("cluster1/namespace2/pod-ghi/container4", start, day, &AllocationProperties{
		Cluster:    "cluster1",
		Namespace:  "namespace2",
		Pod:        "pod-ghi",
		Container:  "container4",
		ProviderID: "c1nodes",
	})

	a12ghi5 := NewUnitAllocation("cluster1/namespace2/pod-ghi/container5", start, day, &AllocationProperties{
		Cluster:    "cluster1",
		Namespace:  "namespace2",
		Pod:        "pod-ghi",
		Container:  "container5",
		ProviderID: "c1nodes",
	})

	a12jkl6 := NewUnitAllocation("cluster1/namespace2/pod-jkl/container6", start, day, &AllocationProperties{
		Cluster:    "cluster1",
		Namespace:  "namespace2",
		Pod:        "pod-jkl",
		Container:  "container6",
		ProviderID: "c1nodes",
	})

	a22mno4 := NewUnitAllocation("cluster2/namespace2/pod-mno/container4", start, day, &AllocationProperties{
		Cluster:    "cluster2",
		Namespace:  "namespace2",
		Pod:        "pod-mno",
		Container:  "container4",
		ProviderID: "node1",
	})

	a22mno5 := NewUnitAllocation("cluster2/namespace2/pod-mno/container5", start, day, &AllocationProperties{
		Cluster:    "cluster2",
		Namespace:  "namespace2",
		Pod:        "pod-mno",
		Container:  "container5",
		ProviderID: "node1",
	})

	a22pqr6 := NewUnitAllocation("cluster2/namespace2/pod-pqr/container6", start, day, &AllocationProperties{
		Cluster:    "cluster2",
		Namespace:  "namespace2",
		Pod:        "pod-pqr",
		Container:  "container6",
		ProviderID: "node2",
	})

	a23stu7 := NewUnitAllocation("cluster2/namespace3/pod-stu/container7", start, day, &AllocationProperties{
		Cluster:    "cluster2",
		Namespace:  "namespace3",
		Pod:        "pod-stu",
		Container:  "container7",
		ProviderID: "node2",
	})

	a23vwx8 := NewUnitAllocation("cluster2/namespace3/pod-vwx/container8", start, day, &AllocationProperties{
		Cluster:    "cluster2",
		Namespace:  "namespace3",
		Pod:        "pod-vwx",
		Container:  "container8",
		ProviderID: "node3",
	})

	a23vwx9 := NewUnitAllocation("cluster2/namespace3/pod-vwx/container9", start, day, &AllocationProperties{
		Cluster:    "cluster2",
		Namespace:  "namespace3",
		Pod:        "pod-vwx",
		Container:  "container9",
		ProviderID: "node3",
	})

	// Controllers

	a11abc2.Properties.ControllerKind = "deployment"
	a11abc2.Properties.Controller = "deployment1"
	a11def3.Properties.ControllerKind = "deployment"
	a11def3.Properties.Controller = "deployment1"

	a12ghi4.Properties.ControllerKind = "deployment"
	a12ghi4.Properties.Controller = "deployment2"
	a12ghi5.Properties.ControllerKind = "deployment"
	a12ghi5.Properties.Controller = "deployment2"
	a22mno4.Properties.ControllerKind = "deployment"
	a22mno4.Properties.Controller = "deployment2"
	a22mno5.Properties.ControllerKind = "deployment"
	a22mno5.Properties.Controller = "deployment2"

	a23stu7.Properties.ControllerKind = "deployment"
	a23stu7.Properties.Controller = "deployment3"

	a12jkl6.Properties.ControllerKind = "daemonset"
	a12jkl6.Properties.Controller = "daemonset1"
	a22pqr6.Properties.ControllerKind = "daemonset"
	a22pqr6.Properties.Controller = "daemonset1"

	a23vwx8.Properties.ControllerKind = "statefulset"
	a23vwx8.Properties.Controller = "statefulset1"
	a23vwx9.Properties.ControllerKind = "statefulset"
	a23vwx9.Properties.Controller = "statefulset1"

	// Labels

	a1111.Properties.Labels = map[string]string{"app": "app1", "env": "env1"}
	a12ghi4.Properties.Labels = map[string]string{"app": "app2", "env": "env2"}
	a12ghi5.Properties.Labels = map[string]string{"app": "app2", "env": "env2"}
	a22mno4.Properties.Labels = map[string]string{"app": "app2"}
	a22mno5.Properties.Labels = map[string]string{"app": "app2"}

	//Annotations
	a23stu7.Properties.Annotations = map[string]string{"team": "team1"}
	a23vwx8.Properties.Annotations = map[string]string{"team": "team2"}
	a23vwx9.Properties.Annotations = map[string]string{"team": "team1"}

	// Services
	a12jkl6.Properties.Services = []string{"service1"}
	a22pqr6.Properties.Services = []string{"service1"}

	return NewAllocationSet(start, start.Add(day),
		// cluster 1, namespace1
		a1111, a11abc2, a11def3,
		// cluster 1, namespace 2
		a12ghi4, a12ghi5, a12jkl6,
		// cluster 2, namespace 2
		a22mno4, a22mno5, a22pqr6,
		// cluster 2, namespace 3
		a23stu7, a23vwx8, a23vwx9,
	)
}

func generateAssetSets(start, end time.Time) []*AssetSet {
	var assetSets []*AssetSet

	// Create an AssetSet representing cluster costs for two clusters (cluster1
	// and cluster2). Include Nodes and Disks for both, even though only
	// Nodes will be counted. Whereas in practice, Assets should be aggregated
	// by type, here we will provide multiple Nodes for one of the clusters to
	// make sure the function still holds.

	// NOTE: we're re-using generateAllocationSet so this has to line up with
	// the allocated node costs from that function. See table above.

	// | Hierarchy                               | Cost |  CPU |  RAM |  GPU | Adjustment |
	// +-----------------------------------------+------+------+------+------+------------+
	//   cluster1:
	//     nodes                                  100.00  55.00  44.00  11.00      -10.00
	// +-----------------------------------------+------+------+------+------+------------+
	//   cluster1 subtotal (adjusted)             100.00  50.00  40.00  10.00        0.00
	// +-----------------------------------------+------+------+------+------+------------+
	//   cluster1 allocated                        48.00   6.00  16.00   6.00        0.00
	// +-----------------------------------------+------+------+------+------+------------+
	//   cluster1 idle                             72.00  44.00  24.00   4.00        0.00
	// +-----------------------------------------+------+------+------+------+------------+
	//   cluster2:
	//     node1                                   35.00  20.00  15.00   0.00        0.00
	//     node2                                   35.00  20.00  15.00   0.00        0.00
	//     node3                                   30.00  10.00  10.00  10.00        0.00
	//     (disks should not matter for idle)
	// +-----------------------------------------+------+------+------+------+------------+
	//   cluster2 subtotal                        100.00  50.00  40.00  10.00        0.00
	// +-----------------------------------------+------+------+------+------+------------+
	//   cluster2 allocated                        28.00   6.00   6.00   6.00        0.00
	// +-----------------------------------------+------+------+------+------+------------+
	//   cluster2 idle                             82.00  44.00  34.00   4.00        0.00
	// +-----------------------------------------+------+------+------+------+------------+

	cluster1Nodes := NewNode("c1nodes", "cluster1", "c1nodes", start, end, NewWindow(&start, &end))
	cluster1Nodes.CPUCost = 55.0
	cluster1Nodes.RAMCost = 44.0
	cluster1Nodes.GPUCost = 11.0
	cluster1Nodes.adjustment = -10.00
	cluster1Nodes.CPUCoreHours = 8
	cluster1Nodes.RAMByteHours = 6
	cluster1Nodes.GPUHours = 24

	cluster2Node1 := NewNode("node1", "cluster2", "node1", start, end, NewWindow(&start, &end))
	cluster2Node1.CPUCost = 20.0
	cluster2Node1.RAMCost = 15.0
	cluster2Node1.GPUCost = 0.0
	cluster2Node1.CPUCoreHours = 4
	cluster2Node1.RAMByteHours = 3
	cluster2Node1.GPUHours = 0

	cluster2Node2 := NewNode("node2", "cluster2", "node2", start, end, NewWindow(&start, &end))
	cluster2Node2.CPUCost = 20.0
	cluster2Node2.RAMCost = 15.0
	cluster2Node2.GPUCost = 0.0
	cluster2Node2.CPUCoreHours = 3
	cluster2Node2.RAMByteHours = 2
	cluster2Node2.GPUHours = 0

	cluster2Node3 := NewNode("node3", "cluster2", "node3", start, end, NewWindow(&start, &end))
	cluster2Node3.CPUCost = 10.0
	cluster2Node3.RAMCost = 10.0
	cluster2Node3.GPUCost = 10.0
	cluster2Node3.CPUCoreHours = 2
	cluster2Node3.RAMByteHours = 2
	cluster2Node3.GPUHours = 24

	// Add PVs
	cluster2Disk1 := NewDisk("disk1", "cluster2", "disk1", start, end, NewWindow(&start, &end))
	cluster2Disk1.Cost = 5.0
	cluster2Disk1.adjustment = 1.0
	cluster2Disk1.ByteHours = 5 * gb

	cluster2Disk2 := NewDisk("disk2", "cluster2", "disk2", start, end, NewWindow(&start, &end))
	cluster2Disk2.Cost = 10.0
	cluster2Disk2.adjustment = 3.0
	cluster2Disk2.ByteHours = 10 * gb

	cluster2Node1Disk := NewDisk("node1", "cluster2", "node1", start, end, NewWindow(&start, &end))
	cluster2Node1Disk.Cost = 1.0
	cluster2Node1Disk.ByteHours = 5 * gb

	// Add Attached Disks
	cluster2Node2Disk := NewDisk("node2", "cluster2", "node2", start, end, NewWindow(&start, &end))
	cluster2Node2Disk.Cost = 2.0
	cluster2Node2Disk.ByteHours = 5 * gb

	cluster2Node3Disk := NewDisk("node3", "cluster2", "node3", start, end, NewWindow(&start, &end))
	cluster2Node3Disk.Cost = 3.0
	cluster2Node3Disk.ByteHours = 5 * gb

	// Add Cluster Management
	cluster1ClusterManagement := NewClusterManagement("", "cluster1", NewWindow(&start, &end))
	cluster1ClusterManagement.Cost = 2.0

	cluster2ClusterManagement := NewClusterManagement("", "cluster2", NewWindow(&start, &end))
	cluster2ClusterManagement.Cost = 2.0

	// Add Networks
	c1Network := NewNetwork("", "cluster1", "c1nodes", start, end, NewWindow(&start, &end))
	c1Network.Cost = 3.0

	node1Network := NewNetwork("node1", "cluster2", "node1", start, end, NewWindow(&start, &end))
	node1Network.Cost = 4.0

	node2Network := NewNetwork("node2", "cluster2", "node2", start, end, NewWindow(&start, &end))
	node2Network.Cost = 5.0

	node3Network := NewNetwork("node3", "cluster2", "node3", start, end, NewWindow(&start, &end))
	node3Network.Cost = 2.0

	// Add LoadBalancers
	cluster2LoadBalancer1 := NewLoadBalancer("namespace2/loadBalancer1", "cluster2", "lb1", start, end, NewWindow(&start, &end))
	cluster2LoadBalancer1.Cost = 10.0

	cluster2LoadBalancer2 := NewLoadBalancer("namespace2/loadBalancer2", "cluster2", "lb2", start, end, NewWindow(&start, &end))
	cluster2LoadBalancer2.Cost = 15.0

	assetSet1 := NewAssetSet(start, end, cluster1Nodes, cluster2Node1, cluster2Node2, cluster2Node3, cluster2Disk1,
		cluster2Disk2, cluster2Node1Disk, cluster2Node2Disk, cluster2Node3Disk, cluster1ClusterManagement,
		cluster2ClusterManagement, c1Network, node1Network, node2Network, node3Network, cluster2LoadBalancer1, cluster2LoadBalancer2)
	assetSets = append(assetSets, assetSet1)

	// NOTE: we're re-using generateAllocationSet so this has to line up with
	// the allocated node costs from that function. See table above.

	// | Hierarchy                               | Cost |  CPU |  RAM |  GPU | Adjustment |
	// +-----------------------------------------+------+------+------+------+------------+
	//   cluster1:
	//     nodes                                  100.00   5.00   4.00   1.00       90.00
	// +-----------------------------------------+------+------+------+------+------------+
	//   cluster1 subtotal (adjusted)             100.00  50.00  40.00  10.00        0.00
	// +-----------------------------------------+------+------+------+------+------------+
	//   cluster1 allocated                        48.00   6.00  16.00   6.00        0.00
	// +-----------------------------------------+------+------+------+------+------------+
	//   cluster1 idle                             72.00  44.00  24.00   4.00        0.00
	// +-----------------------------------------+------+------+------+------+------------+
	//   cluster2:
	//     node1                                   35.00  20.00  15.00   0.00        0.00
	//     node2                                   35.00  20.00  15.00   0.00        0.00
	//     node3                                   30.00  10.00  10.00  10.00        0.00
	//     (disks should not matter for idle)
	// +-----------------------------------------+------+------+------+------+------------+
	//   cluster2 subtotal                        100.00  50.00  40.00  10.00        0.00
	// +-----------------------------------------+------+------+------+------+------------+
	//   cluster2 allocated                        28.00   6.00   6.00   6.00        0.00
	// +-----------------------------------------+------+------+------+------+------------+
	//   cluster2 idle                             82.00  44.00  34.00   4.00        0.00
	// +-----------------------------------------+------+------+------+------+------------+

	cluster1Nodes = NewNode("", "cluster1", "c1nodes", start, end, NewWindow(&start, &end))
	cluster1Nodes.CPUCost = 5.0
	cluster1Nodes.RAMCost = 4.0
	cluster1Nodes.GPUCost = 1.0
	cluster1Nodes.adjustment = 90.00
	cluster1Nodes.CPUCoreHours = 8
	cluster1Nodes.RAMByteHours = 6
	cluster1Nodes.GPUHours = 24

	cluster2Node1 = NewNode("node1", "cluster2", "node1", start, end, NewWindow(&start, &end))
	cluster2Node1.CPUCost = 20.0
	cluster2Node1.RAMCost = 15.0
	cluster2Node1.GPUCost = 0.0
	cluster2Node1.CPUCoreHours = 4
	cluster2Node1.RAMByteHours = 3
	cluster2Node1.GPUHours = 0

	cluster2Node2 = NewNode("node2", "cluster2", "node2", start, end, NewWindow(&start, &end))
	cluster2Node2.CPUCost = 20.0
	cluster2Node2.RAMCost = 15.0
	cluster2Node2.GPUCost = 0.0
	cluster2Node2.CPUCoreHours = 3
	cluster2Node2.RAMByteHours = 2
	cluster2Node2.GPUHours = 0

	cluster2Node3 = NewNode("node3", "cluster2", "node3", start, end, NewWindow(&start, &end))
	cluster2Node3.CPUCost = 10.0
	cluster2Node3.RAMCost = 10.0
	cluster2Node3.GPUCost = 10.0
	cluster2Node3.CPUCoreHours = 2
	cluster2Node3.RAMByteHours = 2
	cluster2Node3.GPUHours = 24

	// Add PVs
	cluster2Disk1 = NewDisk("disk1", "cluster2", "disk1", start, end, NewWindow(&start, &end))
	cluster2Disk1.Cost = 5.0
	cluster2Disk1.adjustment = 1.0
	cluster2Disk1.ByteHours = 5 * gb

	cluster2Disk2 = NewDisk("disk2", "cluster2", "disk2", start, end, NewWindow(&start, &end))
	cluster2Disk2.Cost = 12.0
	cluster2Disk2.adjustment = 4.0
	cluster2Disk2.ByteHours = 20 * gb

	assetSet2 := NewAssetSet(start, end, cluster1Nodes, cluster2Node1, cluster2Node2, cluster2Node3, cluster2Disk1,
		cluster2Disk2, cluster2Node1Disk, cluster2Node2Disk, cluster2Node3Disk, cluster1ClusterManagement,
		cluster2ClusterManagement, c1Network, node1Network, node2Network, node3Network, cluster2LoadBalancer1, cluster2LoadBalancer2)
	assetSets = append(assetSets, assetSet2)
	return assetSets
}

func assertAllocationSetTotals(t *testing.T, as *AllocationSet, msg string, err error, length int, totalCost float64) {
	if err != nil {
		t.Fatalf("AllocationSet.AggregateBy[%s]: unexpected error: %s", msg, err)
	}
	if as.Length() != length {
		t.Fatalf("AllocationSet.AggregateBy[%s]: expected set of length %d, actual %d", msg, length, as.Length())
	}
	if math.Round(as.TotalCost()*100) != math.Round(totalCost*100) {
		t.Fatalf("AllocationSet.AggregateBy[%s]: expected total cost %.2f, actual %.2f", msg, totalCost, as.TotalCost())
	}
}

func assertAllocationTotals(t *testing.T, as *AllocationSet, msg string, exps map[string]float64) {
	as.Each(func(k string, a *Allocation) {
		if exp, ok := exps[a.Name]; ok {
			if math.Round(a.TotalCost()*100) != math.Round(exp*100) {
				t.Fatalf("AllocationSet.AggregateBy[%s]: expected total cost %f, actual %f", msg, exp, a.TotalCost())
			}
		} else {
			t.Fatalf("AllocationSet.AggregateBy[%s]: unexpected allocation: %s", msg, a.Name)
		}
	})
}

func assertAllocationWindow(t *testing.T, as *AllocationSet, msg string, expStart, expEnd time.Time, expMinutes float64) {
	as.Each(func(k string, a *Allocation) {
		if !a.Start.Equal(expStart) {
			t.Fatalf("AllocationSet.AggregateBy[%s]: expected start %s, actual %s", msg, expStart, a.Start)
		}
		if !a.End.Equal(expEnd) {
			t.Fatalf("AllocationSet.AggregateBy[%s]: expected end %s, actual %s", msg, expEnd, a.End)
		}
		if a.Minutes() != expMinutes {
			t.Fatalf("AllocationSet.AggregateBy[%s]: expected minutes %f, actual %f", msg, expMinutes, a.Minutes())
		}
	})
}

func printAllocationSet(msg string, as *AllocationSet) {
	fmt.Printf("--- %s ---\n", msg)
	as.Each(func(k string, a *Allocation) {
		fmt.Printf(" > %s\n", a)
	})
}

func TestAllocationSet_AggregateBy(t *testing.T) {
	// Test AggregateBy against the following workload topology, which is
	// generated by generateAllocationSet:

	// | Hierarchy                              | Cost |  CPU |  RAM |  GPU |   PV |  Net |  LB  |
	// +----------------------------------------+------+------+------+------+------+------+------+
	//   cluster1:
	//     idle:                                  20.00   5.00  15.00   0.00   0.00   0.00   0.00
	//     namespace1:
	//       pod1:
	//         container1: [app=app1, env=env1]   16.00   1.00  11.00   1.00   1.00   1.00   1.00
	//       pod-abc: (deployment1)
	//         container2:                         6.00   1.00   1.00   1.00   1.00   1.00   1.00
	//       pod-def: (deployment1)
	//         container3:                         6.00   1.00   1.00   1.00   1.00   1.00   1.00
	//     namespace2:
	//       pod-ghi: (deployment2)
	//         container4: [app=app2, env=env2]    6.00   1.00   1.00   1.00   1.00   1.00   1.00
	//         container5: [app=app2, env=env2]    6.00   1.00   1.00   1.00   1.00   1.00   1.00
	//       pod-jkl: (daemonset1)
	//         container6: {service1}              6.00   1.00   1.00   1.00   1.00   1.00   1.00
	// +-----------------------------------------+------+------+------+------+------+------+------+
	//   cluster1 subtotal                        66.00  11.00  31.00   6.00   6.00   6.00   6.00
	// +-----------------------------------------+------+------+------+------+------+------+------+
	//   cluster2:
	//     idle:                                  10.00   5.00   5.00   0.00   0.00   0.00   0.00
	//     namespace2:
	//       pod-mno: (deployment2)
	//         container4: [app=app2]              6.00   1.00   1.00   1.00   1.00   1.00   1.00
	//         container5: [app=app2]              6.00   1.00   1.00   1.00   1.00   1.00   1.00
	//       pod-pqr: (daemonset1)
	//         container6: {service1}              6.00   1.00   1.00   1.00   1.00   1.00   1.00
	//     namespace3:
	//       pod-stu: (deployment3)
	//         container7: an[team=team1]          6.00   1.00   1.00   1.00   1.00   1.00   1.00
	//       pod-vwx: (statefulset1)
	//         container8: an[team=team2]          6.00   1.00   1.00   1.00   1.00   1.00   1.00
	//         container9: an[team=team1]          6.00   1.00   1.00   1.00   1.00   1.00   1.00
	// +----------------------------------------+------+------+------+------+------+------+------+
	//   cluster2 subtotal                        46.00  11.00  11.00   6.00   6.00   6.00   6.00
	// +----------------------------------------+------+------+------+------+------+------+------+
	//   total                                   112.00  22.00  42.00  12.00  12.00  12.00  12.00
	// +----------------------------------------+------+------+------+------+------+------+------+

	// Scenarios to test:

	// 1  Single-aggregation
	// 1a AggregationProperties=(Cluster)
	// 1b AggregationProperties=(Namespace)
	// 1c AggregationProperties=(Pod)
	// 1d AggregationProperties=(Container)
	// 1e AggregationProperties=(ControllerKind)
	// 1f AggregationProperties=(Controller)
	// 1g AggregationProperties=(Service)
	// 1h AggregationProperties=(Label:app)

	// 2  Multi-aggregation
	// 2a AggregationProperties=(Cluster, Namespace)
	// 2b AggregationProperties=(Namespace, Label:app)
	// 2c AggregationProperties=(Cluster, Namespace, Pod, Container)
	// 2d AggregationProperties=(Label:app, Label:environment)

	// 3  Share idle
	// 3a AggregationProperties=(Namespace) ShareIdle=ShareWeighted
	// 3b AggregationProperties=(Namespace) ShareIdle=ShareEven (TODO niko/etl)

	// 4  Share resources
	// 4a Share namespace ShareEven
	// 4b Share cluster ShareWeighted
	// 4c Share label ShareEven
	// 4d Share overhead ShareWeighted

	// 5  Filters
	// 5a Filter by cluster with separate idle
	// 5b Filter by cluster with shared idle
	// TODO niko/idle more filter tests

	// 6  Combinations and options
	// 6a SplitIdle
	// 6b Share idle with filters
	// 6c Share resources with filters
	// 6d Share idle and share resources
	// 6e IdleByNode

	// 7  Edge cases and errors
	// 7a Empty AggregationProperties
	// 7b Filter all
	// 7c Share all
	// 7d Share and filter the same allocations

	// Definitions and set-up:

	var as *AllocationSet
	var err error

	endYesterday := time.Now().UTC().Truncate(day)
	startYesterday := endYesterday.Add(-day)

	numClusters := 2
	numNamespaces := 3
	numPods := 9
	numContainers := 9
	numControllerKinds := 3
	numControllers := 5
	numServices := 1
	numLabelApps := 2

	// By default, idle is reported as a single, merged allocation
	numIdle := 1
	// There will only ever be one __unallocated__
	numUnallocated := 1
	// There are two clusters, so each gets an idle entry when they are split
	numSplitIdleCluster := 2

	// There are two clusters, so each gets an idle entry when they are split
	numSplitIdleNode := 4

	activeTotalCost := 82.0
	idleTotalCost := 30.0
	sharedOverheadHourlyCost := 7.0

	// Match Functions
	isNamespace3 := func(a *Allocation) bool {
		ns := a.Properties.Namespace
		return ns == "namespace3"
	}

	isApp1 := func(a *Allocation) bool {
		ls := a.Properties.Labels
		if app, ok := ls["app"]; ok && app == "app1" {
			return true
		}
		return false
	}

	// Filters
	isCluster := func(matchCluster string) func(*Allocation) bool {
		return func(a *Allocation) bool {
			cluster := a.Properties.Cluster
			return cluster == matchCluster
		}
	}

	isNamespace := func(matchNamespace string) func(*Allocation) bool {
		return func(a *Allocation) bool {
			namespace := a.Properties.Namespace
			return namespace == matchNamespace
		}
	}

	end := time.Now().UTC().Truncate(day)
	start := end.Add(-day)

	// Tests:
	cases := map[string]struct {
		start       time.Time
		aggBy       []string
		aggOpts     *AllocationAggregationOptions
		numResults  int
		totalCost   float64
		results     map[string]float64
		windowStart time.Time
		windowEnd   time.Time
		expMinutes  float64
	}{
		// 1  Single-aggregation

		// 1a AggregationProperties=(Cluster)
		"1a": {
			start:      start,
			aggBy:      []string{AllocationClusterProp},
			aggOpts:    nil,
			numResults: numClusters + numIdle,
			totalCost:  activeTotalCost + idleTotalCost,
			results: map[string]float64{
				"cluster1": 46.00,
				"cluster2": 36.00,
				IdleSuffix: 30.00,
			},
			windowStart: startYesterday,
			windowEnd:   endYesterday,
			expMinutes:  1440.0,
		},
		// 1b AggregationProperties=(Namespace)
		"1b": {
			start:      start,
			aggBy:      []string{AllocationNamespaceProp},
			aggOpts:    nil,
			numResults: numNamespaces + numIdle,
			totalCost:  activeTotalCost + idleTotalCost,
			results: map[string]float64{
				"namespace1": 28.00,
				"namespace2": 36.00,
				"namespace3": 18.00,
				IdleSuffix:   30.00,
			},
			windowStart: startYesterday,
			windowEnd:   endYesterday,
			expMinutes:  1440.0,
		},
		// 1c AggregationProperties=(Pod)
		"1c": {
			start:      start,
			aggBy:      []string{AllocationPodProp},
			aggOpts:    nil,
			numResults: numPods + numIdle,
			totalCost:  activeTotalCost + idleTotalCost,
			results: map[string]float64{
				"pod-jkl":  6.00,
				"pod-stu":  6.00,
				"pod-abc":  6.00,
				"pod-pqr":  6.00,
				"pod-def":  6.00,
				"pod-vwx":  12.00,
				"pod1":     16.00,
				"pod-mno":  12.00,
				"pod-ghi":  12.00,
				IdleSuffix: 30.00,
			},
			windowStart: startYesterday,
			windowEnd:   endYesterday,
			expMinutes:  1440.0,
		},
		// 1d AggregationProperties=(Container)
		"1d": {
			start:      start,
			aggBy:      []string{AllocationContainerProp},
			aggOpts:    nil,
			numResults: numContainers + numIdle,
			totalCost:  activeTotalCost + idleTotalCost,
			results: map[string]float64{
				"container2": 6.00,
				"container9": 6.00,
				"container6": 12.00,
				"container3": 6.00,
				"container4": 12.00,
				"container7": 6.00,
				"container8": 6.00,
				"container5": 12.00,
				"container1": 16.00,
				IdleSuffix:   30.00,
			},
			windowStart: startYesterday,
			windowEnd:   endYesterday,
			expMinutes:  1440.0,
		},
		// 1e AggregationProperties=(ControllerKind)
		"1e": {
			start:      start,
			aggBy:      []string{AllocationControllerKindProp},
			aggOpts:    nil,
			numResults: numControllerKinds + numIdle + numUnallocated,
			totalCost:  activeTotalCost + idleTotalCost,
			results: map[string]float64{
				"daemonset":       12.00,
				"deployment":      42.00,
				"statefulset":     12.00,
				IdleSuffix:        30.00,
				UnallocatedSuffix: 16.00,
			},
			windowStart: startYesterday,
			windowEnd:   endYesterday,
			expMinutes:  1440.0,
		},
		// 1f AggregationProperties=(Controller)
		"1f": {
			start:      start,
			aggBy:      []string{AllocationControllerProp},
			aggOpts:    nil,
			numResults: numControllers + numIdle + numUnallocated,
			totalCost:  activeTotalCost + idleTotalCost,
			results: map[string]float64{
				"deployment:deployment2":   24.00,
				"daemonset:daemonset1":     12.00,
				"deployment:deployment3":   6.00,
				"statefulset:statefulset1": 12.00,
				"deployment:deployment1":   12.00,
				IdleSuffix:                 30.00,
				UnallocatedSuffix:          16.00,
			},
			windowStart: startYesterday,
			windowEnd:   endYesterday,
			expMinutes:  1440.0,
		},
		// 1g AggregationProperties=(Service)
		"1g": {
			start:      start,
			aggBy:      []string{AllocationServiceProp},
			aggOpts:    nil,
			numResults: numServices + numIdle + numUnallocated,
			totalCost:  activeTotalCost + idleTotalCost,
			results: map[string]float64{
				"service1":        12.00,
				IdleSuffix:        30.00,
				UnallocatedSuffix: 70.00,
			},
			windowStart: startYesterday,
			windowEnd:   endYesterday,
			expMinutes:  1440.0,
		},
		// 1h AggregationProperties=(Label:app)
		"1h": {
			start:      start,
			aggBy:      []string{"label:app"},
			aggOpts:    nil,
			numResults: numLabelApps + numIdle + numUnallocated,
			totalCost:  activeTotalCost + idleTotalCost,
			results: map[string]float64{
				"app=app1":        16.00,
				"app=app2":        24.00,
				IdleSuffix:        30.00,
				UnallocatedSuffix: 42.00,
			},
			windowStart: startYesterday,
			windowEnd:   endYesterday,
			expMinutes:  1440.0,
		},
		// 1i AggregationProperties=(deployment)
		"1i": {
			start:      start,
			aggBy:      []string{AllocationDeploymentProp},
			aggOpts:    nil,
			numResults: 3 + numIdle + numUnallocated,
			totalCost:  activeTotalCost + idleTotalCost,
			results: map[string]float64{
				"deployment1":     12.00,
				"deployment2":     24.00,
				"deployment3":     6.00,
				IdleSuffix:        30.00,
				UnallocatedSuffix: 40.00,
			},
			windowStart: startYesterday,
			windowEnd:   endYesterday,
			expMinutes:  1440.0,
		},
		// 1j AggregationProperties=(Annotation:team)
		"1j": {
			start:      start,
			aggBy:      []string{"annotation:team"},
			aggOpts:    nil,
			numResults: 2 + numIdle + numUnallocated,
			totalCost:  activeTotalCost + idleTotalCost,
			results: map[string]float64{
				"team=team1":      12.00,
				"team=team2":      6.00,
				IdleSuffix:        30.00,
				UnallocatedSuffix: 64.00,
			},
			windowStart: startYesterday,
			windowEnd:   endYesterday,
			expMinutes:  1440.0,
		},
		// 1k AggregationProperties=(daemonSet)
		"1k": {
			start:      start,
			aggBy:      []string{AllocationDaemonSetProp},
			aggOpts:    nil,
			numResults: 1 + numIdle + numUnallocated,
			totalCost:  activeTotalCost + idleTotalCost,
			results: map[string]float64{
				"daemonset1":      12.00,
				IdleSuffix:        30.00,
				UnallocatedSuffix: 70.00,
			},
			windowStart: startYesterday,
			windowEnd:   endYesterday,
			expMinutes:  1440.0,
		},
		// 1l AggregationProperties=(statefulSet)
		"1l": {
			start:      start,
			aggBy:      []string{AllocationStatefulSetProp},
			aggOpts:    nil,
			numResults: 1 + numIdle + numUnallocated,
			totalCost:  activeTotalCost + idleTotalCost,
			results: map[string]float64{
				"statefulset1":    12.00,
				IdleSuffix:        30.00,
				UnallocatedSuffix: 70.00,
			},
			windowStart: startYesterday,
			windowEnd:   endYesterday,
			expMinutes:  1440.0,
		},
		// 2  Multi-aggregation

		// 2a AggregationProperties=(Cluster, Namespace)
		// 2b AggregationProperties=(Namespace, Label:app)
		// 2c AggregationProperties=(Cluster, Namespace, Pod, Container)
		// 2d AggregationProperties=(Label:app, Label:environment)
		"2d": {
			start:      start,
			aggBy:      []string{"label:app;env"},
			aggOpts:    nil,
			numResults: 3 + numIdle + numUnallocated,
			totalCost:  activeTotalCost + idleTotalCost,
			// sets should be {idle, unallocated, app1/env1, app2/env2, app2/unallocated}
			results: map[string]float64{
				"app=app1/env=env1":             16.00,
				"app=app2/env=env2":             12.00,
				"app=app2/" + UnallocatedSuffix: 12.00,
				IdleSuffix:                      30.00,
				UnallocatedSuffix:               42.00,
			},
			windowStart: startYesterday,
			windowEnd:   endYesterday,
			expMinutes:  1440.0,
		},
		// 2e AggregationProperties=(Cluster, Label:app, Label:environment)
		"2e": {
			start:      start,
			aggBy:      []string{AllocationClusterProp, "label:app;env"},
			aggOpts:    nil,
			numResults: 6,
			totalCost:  activeTotalCost + idleTotalCost,
			results: map[string]float64{
				"cluster1/app=app2/env=env2":             12.00,
				"__idle__":                               30.00,
				"cluster1/app=app1/env=env1":             16.00,
				"cluster1/" + UnallocatedSuffix:          18.00,
				"cluster2/app=app2/" + UnallocatedSuffix: 12.00,
				"cluster2/" + UnallocatedSuffix:          24.00,
			},
			windowStart: startYesterday,
			windowEnd:   endYesterday,
			expMinutes:  1440.0,
		},
		// 2f AggregationProperties=(annotation:team, pod)
		"2f": {
			start:      start,
			aggBy:      []string{AllocationPodProp, "annotation:team"},
			aggOpts:    nil,
			numResults: 11,
			totalCost:  activeTotalCost + idleTotalCost,
			results: map[string]float64{
				"pod-jkl/" + UnallocatedSuffix: 6.00,
				"pod-stu/team=team1":           6.00,
				"pod-abc/" + UnallocatedSuffix: 6.00,
				"pod-pqr/" + UnallocatedSuffix: 6.00,
				"pod-def/" + UnallocatedSuffix: 6.00,
				"pod-vwx/team=team1":           6.00,
				"pod-vwx/team=team2":           6.00,
				"pod1/" + UnallocatedSuffix:    16.00,
				"pod-mno/" + UnallocatedSuffix: 12.00,
				"pod-ghi/" + UnallocatedSuffix: 12.00,
				IdleSuffix:                     30.00,
			},
			windowStart: startYesterday,
			windowEnd:   endYesterday,
			expMinutes:  1440.0,
		},
		// 3  Share idle

		// 3a AggregationProperties=(Namespace) ShareIdle=ShareWeighted
		// namespace1: 42.6875 = 28.00 + 5.00*(3.00/6.00) + 15.0*(13.0/16.0)
		// namespace2: 46.3125 = 36.00 + 5.0*(3.0/6.0) + 15.0*(3.0/16.0) + 5.0*(3.0/6.0) + 5.0*(3.0/6.0)
		// namespace3: 23.0000 = 18.00 + 5.0*(3.0/6.0) + 5.0*(3.0/6.0)
		"3a": {
			start:      start,
			aggBy:      []string{AllocationNamespaceProp},
			aggOpts:    &AllocationAggregationOptions{ShareIdle: ShareWeighted},
			numResults: numNamespaces,
			totalCost:  activeTotalCost + idleTotalCost,
			results: map[string]float64{
				"namespace1": 42.69,
				"namespace2": 46.31,
				"namespace3": 23.00,
			},
			windowStart: startYesterday,
			windowEnd:   endYesterday,
			expMinutes:  1440.0,
		},
		// 3b AggregationProperties=(Namespace) ShareIdle=ShareEven
		// namespace1: 38.0000 = 28.00 + 5.00*(1.0/2.0) + 15.0*(1.0/2.0)
		// namespace2: 51.0000 = 36.00 + 5.0*(1.0/2.0) + 15.0*(1.0/2.0) + 5.0*(1.0/2.0) + 5.0*(1.0/2.0)
		// namespace3: 23.0000 = 18.00 + 5.0*(1.0/2.0) + 5.0*(1.0/2.0)
		"3b": {
			start:      start,
			aggBy:      []string{AllocationNamespaceProp},
			aggOpts:    &AllocationAggregationOptions{ShareIdle: ShareEven},
			numResults: numNamespaces,
			totalCost:  activeTotalCost + idleTotalCost,
			results: map[string]float64{
				"namespace1": 38.00,
				"namespace2": 51.00,
				"namespace3": 23.00,
			},
			windowStart: startYesterday,
			windowEnd:   endYesterday,
			expMinutes:  1440.0,
		},
		// 4  Share resources

		// 4a Share namespace ShareEven
		// namespace1: 37.5000 = 28.00 + 18.00*(1.0/2.0)
		// namespace2: 45.5000 = 36.00 + 18.00*(1.0/2.0)
		// idle:       30.0000
		"4a": {
			start: start,
			aggBy: []string{AllocationNamespaceProp},
			aggOpts: &AllocationAggregationOptions{
				ShareFuncs: []AllocationMatchFunc{isNamespace3},
				ShareSplit: ShareEven,
			},
			numResults: numNamespaces,
			totalCost:  activeTotalCost + idleTotalCost,
			results: map[string]float64{
				"namespace1": 37.00,
				"namespace2": 45.00,
				IdleSuffix:   30.00,
			},
			windowStart: startYesterday,
			windowEnd:   endYesterday,
			expMinutes:  1440.0,
		},
		// 4b Share namespace ShareWeighted
		// namespace1: 32.5000 =
		// namespace2: 37.5000 =
		// idle:       30.0000
		"4b": {
			start: start,
			aggBy: []string{AllocationNamespaceProp},
			aggOpts: &AllocationAggregationOptions{
				ShareFuncs: []AllocationMatchFunc{isNamespace3},
				ShareSplit: ShareWeighted,
			},
			numResults: numNamespaces,
			totalCost:  activeTotalCost + idleTotalCost,
			results: map[string]float64{
				"namespace1": 35.88,
				"namespace2": 46.125,
				IdleSuffix:   30.00,
			},
			windowStart: startYesterday,
			windowEnd:   endYesterday,
			expMinutes:  1440.0,
		},
		// 4c Share label ShareEven
		// namespace1: 17.3333 = 28.00 - 16.00 + 16.00*(1.0/3.0)
		// namespace2: 41.3333 = 36.00 + 16.00*(1.0/3.0)
		// namespace3: 23.3333 = 18.00 + 16.00*(1.0/3.0)
		// idle:       30.0000
		"4c": {
			start: start,
			aggBy: []string{AllocationNamespaceProp},
			aggOpts: &AllocationAggregationOptions{
				ShareFuncs: []AllocationMatchFunc{isApp1},
				ShareSplit: ShareEven,
			},
			numResults: numNamespaces + numIdle,
			totalCost:  activeTotalCost + idleTotalCost,
			results: map[string]float64{
				"namespace1": 17.33,
				"namespace2": 41.33,
				"namespace3": 23.33,
				IdleSuffix:   30.00,
			},
			windowStart: startYesterday,
			windowEnd:   endYesterday,
			expMinutes:  1440.0,
		},
		// 4d Share overhead ShareWeighted
		// namespace1: 85.366 = 28.00 + (7.0*24.0)*(28.00/82.00)
		// namespace2: 109.756 = 36.00 + (7.0*24.0)*(36.00/82.00)
		// namespace3: 54.878 = 18.00 + (7.0*24.0)*(18.00/82.00)
		// idle:       30.0000
		"4d": {
			start: start,
			aggBy: []string{AllocationNamespaceProp},
			aggOpts: &AllocationAggregationOptions{
				SharedHourlyCosts: map[string]float64{"total": sharedOverheadHourlyCost},
				ShareSplit:        ShareWeighted,
			},
			numResults: numNamespaces + numIdle,
			totalCost:  activeTotalCost + idleTotalCost + (sharedOverheadHourlyCost * 24.0),
			results: map[string]float64{
				"namespace1": 85.366,
				"namespace2": 109.756,
				"namespace3": 54.878,
				IdleSuffix:   30.00,
			},
			windowStart: startYesterday,
			windowEnd:   endYesterday,
			expMinutes:  1440.0,
		},
		// 5  Filters

		// 5a Filter by cluster with separate idle
		"5a": {
			start: start,
			aggBy: []string{AllocationClusterProp},
			aggOpts: &AllocationAggregationOptions{
				FilterFuncs: []AllocationMatchFunc{isCluster("cluster1")},
				ShareIdle:   ShareNone,
			},
			numResults: 1 + numIdle,
			totalCost:  66.0,
			results: map[string]float64{
				"cluster1": 46.00,
				IdleSuffix: 20.00,
			},
			windowStart: startYesterday,
			windowEnd:   endYesterday,
			expMinutes:  1440.0,
		},
		// 5b Filter by cluster with shared idle
		"5b": {
			start: start,
			aggBy: []string{AllocationClusterProp},
			aggOpts: &AllocationAggregationOptions{
				FilterFuncs: []AllocationMatchFunc{isCluster("cluster1")},
				ShareIdle:   ShareWeighted,
			},
			numResults: 1,
			totalCost:  66.0,
			results: map[string]float64{
				"cluster1": 66.00,
			},
			windowStart: startYesterday,
			windowEnd:   endYesterday,
			expMinutes:  1440.0,
		},
		// 5c Filter by cluster, agg by namespace, with separate idle
		"5c": {
			start: start,
			aggBy: []string{AllocationNamespaceProp},
			aggOpts: &AllocationAggregationOptions{
				FilterFuncs: []AllocationMatchFunc{isCluster("cluster1")},
				ShareIdle:   ShareNone,
			},
			numResults: 2 + numIdle,
			totalCost:  66.0,
			results: map[string]float64{
				"namespace1": 28.00,
				"namespace2": 18.00,
				IdleSuffix:   20.00,
			},
			windowStart: startYesterday,
			windowEnd:   endYesterday,
			expMinutes:  1440.0,
		},
		// 5d Filter by namespace, agg by cluster, with separate idle
		"5d": {
			start: start,
			aggBy: []string{AllocationClusterProp},
			aggOpts: &AllocationAggregationOptions{
				FilterFuncs: []AllocationMatchFunc{isNamespace("namespace2")},
				ShareIdle:   ShareNone,
			},
			numResults: numClusters + numIdle,
			totalCost:  46.31,
			results: map[string]float64{
				"cluster1": 18.00,
				"cluster2": 18.00,
				IdleSuffix: 10.31,
			},
			windowStart: startYesterday,
			windowEnd:   endYesterday,
			expMinutes:  1440.0,
		},
		// 6  Combinations and options

		// 6a SplitIdle
		"6a": {
			start: start,
			aggBy: []string{AllocationNamespaceProp},
			aggOpts: &AllocationAggregationOptions{
				SplitIdle: true,
			},
			numResults: numNamespaces + numSplitIdleCluster,
			totalCost:  activeTotalCost + idleTotalCost,
			results: map[string]float64{
				"namespace1":                           28.00,
				"namespace2":                           36.00,
				"namespace3":                           18.00,
				fmt.Sprintf("cluster1/%s", IdleSuffix): 20.00,
				fmt.Sprintf("cluster2/%s", IdleSuffix): 10.00,
			},
			windowStart: startYesterday,
			windowEnd:   endYesterday,
			expMinutes:  1440.0,
		},
		// 6b Share idle weighted with filters
		// Should match values from unfiltered aggregation (3a)
		// namespace2: 46.3125 = 36.00 + 5.0*(3.0/6.0) + 15.0*(3.0/16.0) + 5.0*(3.0/6.0) + 5.0*(3.0/6.0)
		"6b": {
			start: start,
			aggBy: []string{AllocationNamespaceProp},
			aggOpts: &AllocationAggregationOptions{
				FilterFuncs: []AllocationMatchFunc{isNamespace("namespace2")},
				ShareIdle:   ShareWeighted,
			},
			numResults: 1,
			totalCost:  46.31,
			results: map[string]float64{
				"namespace2": 46.31,
			},
			windowStart: startYesterday,
			windowEnd:   endYesterday,
			expMinutes:  1440.0,
		},
		// 6c Share idle even with filters
		// Should match values from unfiltered aggregation (3b)
		// namespace2: 51.0000 = 36.00 + 5.0*(1.0/2.0) + 15.0*(1.0/2.0) + 5.0*(1.0/2.0) + 5.0*(1.0/2.0)
		"6c": {
			start: start,
			aggBy: []string{AllocationNamespaceProp},
			aggOpts: &AllocationAggregationOptions{
				FilterFuncs: []AllocationMatchFunc{isNamespace("namespace2")},
				ShareIdle:   ShareEven,
			},
			numResults: 1,
			totalCost:  51.00,
			results: map[string]float64{
				"namespace2": 51.00,
			},
			windowStart: startYesterday,
			windowEnd:   endYesterday,
			expMinutes:  1440.0,
		},
		// 6d Share overhead with filters
		// namespace1: 85.366 = 28.00 + (7.0*24.0)*(28.00/82.00)
		// namespace2: 109.756 = 36.00 + (7.0*24.0)*(36.00/82.00)
		// namespace3: 54.878 = 18.00 + (7.0*24.0)*(18.00/82.00)
		// idle:       30.0000
		// Then namespace 2 is filtered.
		"6d": {
			start: start,
			aggBy: []string{AllocationNamespaceProp},
			aggOpts: &AllocationAggregationOptions{
				FilterFuncs:       []AllocationMatchFunc{isNamespace("namespace2")},
				SharedHourlyCosts: map[string]float64{"total": sharedOverheadHourlyCost},
				ShareSplit:        ShareWeighted,
			},
			numResults: 1 + numIdle,
			totalCost:  139.756,
			results: map[string]float64{
				"namespace2": 109.756,
				IdleSuffix:   30.00,
			},
			windowStart: startYesterday,
			windowEnd:   endYesterday,
			expMinutes:  1440.0,
		},
		// 6e Share resources with filters
		// --- Shared ---
		// namespace1: 28.00 (gets shared among namespace2 and namespace3)
		// --- Filtered ---
		// namespace3: 27.33 = 18.00 + (28.00)*(18.00/54.00) (filtered out)
		// --- Results ---
		// namespace2: 54.667 = 36.00 + (28.00)*(36.00/54.00)
		// idle:       30.0000
		"6e": {
			start: start,
			aggBy: []string{AllocationNamespaceProp},
			aggOpts: &AllocationAggregationOptions{
				FilterFuncs: []AllocationMatchFunc{isNamespace("namespace2")},
				ShareFuncs:  []AllocationMatchFunc{isNamespace("namespace1")},
				ShareSplit:  ShareWeighted,
			},
			numResults: 1 + numIdle,
			totalCost:  84.667,
			results: map[string]float64{
				"namespace2": 54.667,
				IdleSuffix:   30.00,
			},
			windowStart: startYesterday,
			windowEnd:   endYesterday,
			expMinutes:  1440.0,
		},
		// 6f Share idle weighted and share resources weighted
		//
		// First, share idle weighted produces:
		//
		// namespace1:      42.6875
		//   initial cost   28.0000
		//   cluster1.cpu    2.5000 = 5.00*(3.00/6.00)
		//   cluster1.ram   12.1875 = 15.00*(13.0/16.0)
		//
		// namespace2:      46.3125
		//   initial cost   36.0000
		//   cluster1.cpu    2.5000 = 5.00*(3.0/6.0)
		//   cluster1.ram    2.8125 = 15.00*(3.0/16.0)
		//   cluster2.cpu    2.5000 = 5.00*(3.0/6.0)
		//   cluster2.ram    2.5000 = 5.00*(3.0/6.0)
		//
		// namespace3:      23.0000
		//   initial cost   18.0000
		//   cluster2.cpu    2.5000 = 5.00*(3.0/6.0)
		//   cluster2.ram    2.5000 = 5.00*(3.0/6.0)
		//
		// Then, sharing namespace1 means sharing 39.6875 according to coefficients
		// computed before allocating idle (so that weighting idle differently
		// doesn't adversely affect the sharing mechanism):
		//
		// namespace2:      74.7708
		//   initial cost   30.0000
		//   idle cost      10.3125
		//   shared cost    28.4583 = (42.6875)*(36.0/54.0)
		//
		// namespace3:      37.2292
		//   initial cost   18.0000
		//   idle cost       5.0000
		//   shared cost    14.2292 = (42.6875)*(18.0/54.0)
		"6f": {
			start: start,
			aggBy: []string{AllocationNamespaceProp},
			aggOpts: &AllocationAggregationOptions{
				ShareFuncs: []AllocationMatchFunc{isNamespace("namespace1")},
				ShareSplit: ShareWeighted,
				ShareIdle:  ShareWeighted,
			},
			numResults: 2,
			totalCost:  activeTotalCost + idleTotalCost,
			results: map[string]float64{
				"namespace2": 74.77,
				"namespace3": 37.23,
			},
			windowStart: startYesterday,
			windowEnd:   endYesterday,
			expMinutes:  1440.0,
		},
		// 6g Share idle, share resources, and filter
		//
		// First, share idle weighted produces:
		//
		// namespace1:      42.6875
		//   initial cost   28.0000
		//   cluster1.cpu    2.5000 = 5.00*(3.00/6.00)
		//   cluster1.ram   12.1875 = 15.00*(13.0/16.0)
		//
		// namespace2:      46.3125
		//   initial cost   36.0000
		//   cluster1.cpu    2.5000 = 5.00*(3.0/6.0)
		//   cluster1.ram    2.8125 = 15.00*(3.0/16.0)
		//   cluster2.cpu    2.5000 = 5.00*(3.0/6.0)
		//   cluster2.ram    2.5000 = 5.00*(3.0/6.0)
		//
		// namespace3:      23.0000
		//   initial cost   18.0000
		//   cluster2.cpu    2.5000 = 5.00*(3.0/6.0)
		//   cluster2.ram    2.5000 = 5.00*(3.0/6.0)
		//
		// Then, sharing namespace1 means sharing 39.6875 according to coefficients
		// computed before allocating idle (so that weighting idle differently
		// doesn't adversely affect the sharing mechanism):
		//
		// namespace2:      74.7708
		//   initial cost   36.0000
		//   idle cost      10.3125
		//   shared cost    28.4583 = (42.6875)*(36.0/54.0)
		//
		// namespace3:      37.2292
		//   initial cost   18.0000
		//   idle cost       5.0000
		//   shared cost    14.2292 = (42.6875)*(18.0/54.0)
		//
		// Then, filter for namespace2: 74.7708
		"6g": {
			start: start,
			aggBy: []string{AllocationNamespaceProp},
			aggOpts: &AllocationAggregationOptions{
				FilterFuncs: []AllocationMatchFunc{isNamespace("namespace2")},
				ShareFuncs:  []AllocationMatchFunc{isNamespace("namespace1")},
				ShareSplit:  ShareWeighted,
				ShareIdle:   ShareWeighted,
			},
			numResults: 1,
			totalCost:  74.77,
			results: map[string]float64{
				"namespace2": 74.77,
			},
			windowStart: startYesterday,
			windowEnd:   endYesterday,
			expMinutes:  1440.0,
		},
		// 6h Share idle, share resources, share overhead
		//
		// Share idle weighted:
		//
		// namespace1:      42.6875
		//   initial cost   28.0000
		//   cluster1.cpu    2.5000 = 5.00*(3.00/6.00)
		//   cluster1.ram   12.1875 = 15.00*(13.0/16.0)
		//
		// namespace2:      46.3125
		//   initial cost   36.0000
		//   cluster1.cpu    2.5000 = 5.00*(3.0/6.0)
		//   cluster1.ram    2.8125 = 15.00*(3.0/16.0)
		//   cluster2.cpu    2.5000 = 5.00*(3.0/6.0)
		//   cluster2.ram    2.5000 = 5.00*(3.0/6.0)
		//
		// namespace3:      23.0000
		//   initial cost   18.0000
		//   cluster2.cpu    2.5000 = 5.00*(3.0/6.0)
		//   cluster2.ram    2.5000 = 5.00*(3.0/6.0)
		//
		// Then share overhead:
		//
		// namespace1:     100.0533 = 42.6875 + (7.0*24.0)*(28.00/82.00)
		// namespace2:     120.0686 = 46.3125 + (7.0*24.0)*(36.00/82.00)
		// namespace3:      59.8780 = 23.0000 + (7.0*24.0)*(18.00/82.00)
		//
		// Then namespace 2 is filtered.
		"6h": {
			start: start,
			aggBy: []string{AllocationNamespaceProp},
			aggOpts: &AllocationAggregationOptions{
				FilterFuncs:       []AllocationMatchFunc{isNamespace("namespace2")},
				ShareSplit:        ShareWeighted,
				ShareIdle:         ShareWeighted,
				SharedHourlyCosts: map[string]float64{"total": sharedOverheadHourlyCost},
			},
			numResults: 1,
			totalCost:  120.07,
			results: map[string]float64{
				"namespace2": 120.07,
			},
			windowStart: startYesterday,
			windowEnd:   endYesterday,
			expMinutes:  1440.0,
		},
		// 6i Idle by Node
		"6i": {
			start: start,
			aggBy: []string{AllocationNamespaceProp},
			aggOpts: &AllocationAggregationOptions{
				IdleByNode: true,
			},
			numResults: numNamespaces + numIdle,
			totalCost:  activeTotalCost + idleTotalCost,
			results: map[string]float64{
				"namespace1": 28.00,
				"namespace2": 36.00,
				"namespace3": 18.00,
				IdleSuffix:   30.00,
			},
			windowStart: startYesterday,
			windowEnd:   endYesterday,
			expMinutes:  1440.0,
		},
		// 6j Split Idle, Idle by Node
		"6j": {
			start: start,
			aggBy: []string{AllocationNamespaceProp},
			aggOpts: &AllocationAggregationOptions{
				SplitIdle:  true,
				IdleByNode: true,
			},
			numResults: numNamespaces + numSplitIdleNode,
			totalCost:  activeTotalCost + idleTotalCost,
			results: map[string]float64{
				"namespace1":                          28.00,
				"namespace2":                          36.00,
				"namespace3":                          18.00,
				fmt.Sprintf("c1nodes/%s", IdleSuffix): 20.00,
				fmt.Sprintf("node1/%s", IdleSuffix):   3.333333,
				fmt.Sprintf("node2/%s", IdleSuffix):   3.333333,
				fmt.Sprintf("node3/%s", IdleSuffix):   3.333333,
			},
			windowStart: startYesterday,
			windowEnd:   endYesterday,
			expMinutes:  1440.0,
		},
		// 6k Share idle Even Idle by Node
		// Should match values from unfiltered aggregation (3b)
		"6k": {
			start: start,
			aggBy: []string{AllocationNamespaceProp},
			aggOpts: &AllocationAggregationOptions{
				ShareIdle:   ShareEven,
				IdleByNode:  true,
			},
			numResults: 3,
			totalCost:  112.00,
			results: map[string]float64{
				"namespace1": 38.00,
				"namespace2": 51.00,
				"namespace3": 23.00,
			},
			windowStart: startYesterday,
			windowEnd:   endYesterday,
			expMinutes:  1440.0,
		},
		// 6l Share idle weighted with filters, Idle by Node
		// Should match values from unfiltered aggregation (3a)
		// namespace2: 46.3125 = 36.00 + 5.0*(3.0/6.0) + 15.0*(3.0/16.0) + 5.0*(3.0/6.0) + 5.0*(3.0/6.0)
		"6l": {
			start: start,
			aggBy: []string{AllocationNamespaceProp},
			aggOpts: &AllocationAggregationOptions{
				FilterFuncs: []AllocationMatchFunc{isNamespace("namespace2")},
				ShareIdle:   ShareWeighted,
				IdleByNode:  true,
			},
			numResults: 1,
			totalCost:  46.31,
			results: map[string]float64{
				"namespace2": 46.31,
			},
			windowStart: startYesterday,
			windowEnd:   endYesterday,
			expMinutes:  1440.0,
		},

		// 7  Edge cases and errors

		// 7a Empty AggregationProperties
		// 7b Filter all
		// 7c Share all
		// 7d Share and filter the same allocations
	}

	for name, testcase := range cases {
		t.Run(name, func(t *testing.T) {
			if testcase.aggOpts != nil && testcase.aggOpts.IdleByNode {
				as = generateAllocationSetNodeIdle(testcase.start)
			} else {
				as = generateAllocationSetClusterIdle(testcase.start)
			}
			err = as.AggregateBy(testcase.aggBy, testcase.aggOpts)
			assertAllocationSetTotals(t, as, name, err, testcase.numResults, testcase.totalCost)
			assertAllocationTotals(t, as, name, testcase.results)
			assertAllocationWindow(t, as, name, testcase.windowStart, testcase.windowEnd, testcase.expMinutes)
		})
	}
}

// TODO niko/etl
//func TestAllocationSet_Clone(t *testing.T) {}

func TestAllocationSet_ComputeIdleAllocations(t *testing.T) {
	var as *AllocationSet
	var err error
	var idles map[string]*Allocation

	end := time.Now().UTC().Truncate(day)
	start := end.Add(-day)

	// Generate AllocationSet without idle allocations
	as = generateAllocationSet(start)

	assetSets := generateAssetSets(start, end)

	cases := map[string]struct {
		allocationSet *AllocationSet
		assetSet      *AssetSet
		clusters      map[string]Allocation
	}{
		"1a": {
			allocationSet: as,
			assetSet:      assetSets[0],
			clusters: map[string]Allocation{
				"cluster1": {
					CPUCost: 44.0,
					RAMCost: 24.0,
					GPUCost: 4.0,
				},
				"cluster2": {
					CPUCost: 44.0,
					RAMCost: 34.0,
					GPUCost: 4.0,
				},
			},
		},
		"1b": {
			allocationSet: as,
			assetSet:      assetSets[1],
			clusters: map[string]Allocation{
				"cluster1": {
					CPUCost: 44.0,
					RAMCost: 24.0,
					GPUCost: 4.0,
				},
				"cluster2": {
					CPUCost: 44.0,
					RAMCost: 34.0,
					GPUCost: 4.0,
				},
			},
		},
	}

	for name, testcase := range cases {
		t.Run(name, func(t *testing.T) {
			idles, err = as.ComputeIdleAllocations(testcase.assetSet)
			if err != nil {
				t.Fatalf("unexpected error: %s", err)
			}

			if len(idles) != len(testcase.clusters) {
				t.Fatalf("idles: expected length %d; got length %d", len(testcase.clusters), len(idles))
			}

			for clusterName, cluster := range testcase.clusters {
				if idle, ok := idles[clusterName]; !ok {
					t.Fatalf("expected idle cost for %s", clusterName)
				} else {
					if !util.IsApproximately(idle.TotalCost(), cluster.TotalCost()) {
						t.Fatalf("%s idle: expected total cost %f; got total cost %f", clusterName, cluster.TotalCost(), idle.TotalCost())
					}
				}
				if !util.IsApproximately(idles[clusterName].CPUCost, cluster.CPUCost) {
					t.Fatalf("expected idle CPU cost for %s to be %.2f; got %.2f", clusterName, cluster.CPUCost, idles[clusterName].CPUCost)
				}
				if !util.IsApproximately(idles[clusterName].RAMCost, cluster.RAMCost) {
					t.Fatalf("expected idle RAM cost for %s to be %.2f; got %.2f", clusterName, cluster.RAMCost, idles[clusterName].RAMCost)
				}
				if !util.IsApproximately(idles[clusterName].GPUCost, cluster.GPUCost) {
					t.Fatalf("expected idle GPU cost for %s to be %.2f; got %.2f", clusterName, cluster.GPUCost, idles[clusterName].GPUCost)
				}
			}
		})
	}
}

<<<<<<< HEAD
func TestAllocationSet_AllocateAssetCosts(t *testing.T) {
=======
func TestAllocationSet_ComputeIdleAllocationsPerNode(t *testing.T) {
>>>>>>> f386a3b6
	var as *AllocationSet
	var err error
	var idles map[string]*Allocation

	end := time.Now().UTC().Truncate(day)
	start := end.Add(-day)

	// Generate AllocationSet without idle allocations
	as = generateAllocationSet(start)

	assetSets := generateAssetSets(start, end)

	cases := map[string]struct {
		allocationSet *AllocationSet
		assetSet      *AssetSet
		nodes         map[string]Allocation
	}{
		"1a": {
			allocationSet: as,
			assetSet:      assetSets[0],
			nodes: map[string]Allocation{
				"c1nodes": {
					CPUCost: 44.0,
					RAMCost: 24.0,
					GPUCost: 4.0,
				},
				"node1": {
					CPUCost: 18.0,
					RAMCost: 13.0,
					GPUCost: -2.0,
				},
				"node2": {
					CPUCost: 18.0,
					RAMCost: 13.0,
					GPUCost: -2.0,
				},
				"node3": {
					CPUCost: 8.0,
					RAMCost: 8.0,
					GPUCost: 8.0,
				},
			},
		},
		"1b": {
			allocationSet: as,
			assetSet:      assetSets[1],
			nodes: map[string]Allocation{
				"c1nodes": {
					CPUCost: 44.0,
					RAMCost: 24.0,
					GPUCost: 4.0,
				},
				"node1": {
					CPUCost: 18.0,
					RAMCost: 13.0,
					GPUCost: -2.0,
				},
				"node2": {
					CPUCost: 18.0,
					RAMCost: 13.0,
					GPUCost: -2.0,
				},
				"node3": {
					CPUCost: 8.0,
					RAMCost: 8.0,
					GPUCost: 8.0,
				},
			},
		},
	}

<<<<<<< HEAD
=======
	for name, testcase := range cases {
		t.Run(name, func(t *testing.T) {
			idles, err = as.ComputeIdleAllocationsByNode(testcase.assetSet)
			if err != nil {
				t.Fatalf("unexpected error: %s", err)
			}

			if len(idles) != len(testcase.nodes) {
				t.Fatalf("idles: expected length %d; got length %d", len(testcase.nodes), len(idles))
			}

			for nodeName, node := range testcase.nodes {
				if idle, ok := idles[nodeName]; !ok {
					t.Fatalf("expected idle cost for %s", nodeName)
				} else {
					if !util.IsApproximately(idle.TotalCost(), node.TotalCost()) {
						t.Fatalf("%s idle: expected total cost %f; got total cost %f", nodeName, node.TotalCost(), idle.TotalCost())
					}
				}
				if !util.IsApproximately(idles[nodeName].CPUCost, node.CPUCost) {
					t.Fatalf("expected idle CPU cost for %s to be %.2f; got %.2f", nodeName, node.CPUCost, idles[nodeName].CPUCost)
				}
				if !util.IsApproximately(idles[nodeName].RAMCost, node.RAMCost) {
					t.Fatalf("expected idle RAM cost for %s to be %.2f; got %.2f", nodeName, node.RAMCost, idles[nodeName].RAMCost)
				}
				if !util.IsApproximately(idles[nodeName].GPUCost, node.GPUCost) {
					t.Fatalf("expected idle GPU cost for %s to be %.2f; got %.2f", nodeName, node.GPUCost, idles[nodeName].GPUCost)
				}
			}
		})
	}
}

func TestAllocationSet_ReconcileAllocations(t *testing.T) {
	var as *AllocationSet
	var err error

	end := time.Now().UTC().Truncate(day)
	start := end.Add(-day)

	// Generate AllocationSet without idle allocations
	as = generateAllocationSet(start)

	// add reconcilable pvs to pod-mno
>>>>>>> f386a3b6
	for _, a := range as.allocations {
		// add reconcilable pvs to pod-mno
		if a.Properties.Pod == "pod-mno" {
			a.PVs = a.PVs.Add(PVAllocations{
				disk1: {
					Cost:      2.5,
					ByteHours: 2.5 * gb,
				},
				disk2: {
					Cost:      5,
					ByteHours: 5 * gb,
				},
			})
		}
		// add loadBalancer service to allocations
		if a.Name == "cluster2/namespace2/pod-mno/container4" {
			a.Properties.Services = append(a.Properties.Services, "loadBalancer1")
		}
		if a.Name == "cluster2/namespace2/pod-mno/container5" {
			a.Properties.Services = append(a.Properties.Services, "loadBalancer2")
		}
		if a.Name == "cluster2/namespace2/pod-pqr/container6" {
			a.Properties.Services = append(a.Properties.Services, "loadBalancer1")
			a.Properties.Services = append(a.Properties.Services, "loadBalancer2")
		}
	}

	assetSets := generateAssetSets(start, end)

	cases := map[string]struct {
		allocationSet *AllocationSet
		assetSet      *AssetSet
		reconcile     bool
		shareOverhead bool
		allocations   map[string]Allocation
	}{
		"1a": {
			allocationSet: as.Clone(),
			assetSet:      assetSets[0],
			reconcile:     true,
			shareOverhead: true,
			allocations: map[string]Allocation{
				// Allocation adjustments are found with the formula:
				// ADJUSTMENT_RATE * NODE_COST * (ALLOC_HOURS / NODE_HOURS) - ALLOC_COST
				// ADJUSTMENT_RATE: 0.90909090909
				// Type | NODE_COST | NODE_HOURs | ALLOC_COST | ALLOC_HOURS
				// CPU	|    55	    |	  8	     |     1 	  |	  1
				// RAM	|    44	    |	  6	     |     11 	  |	  1
				// GPU	|    11	    |	 24      |     1 	  |	  1
				"cluster1/namespace1/pod1/container1": {
					CPUCostAdjustment: 5.25,
					RAMCostAdjustment: -4.333333,
					GPUCostAdjustment: -0.583333,
					NetworkCostAdjustment: -0.5,
					LoadBalancerCostAdjustment: -1.0,
					SharedCost:        0.333333,
				},
				// ADJUSTMENT_RATE: 0.90909090909
				// Type | NODE_COST | NODE_HOURs | ALLOC_COST | ALLOC_HOURS
				// CPU	|    55	    |	  8	     |     1 	  |	  1
				// RAM	|    44	    |	  6	     |     1 	  |	  1
				// GPU	|    11	    |	 24      |     1 	  |	  1
				"cluster1/namespace1/pod-abc/container2": {
					CPUCostAdjustment: 5.25,
					RAMCostAdjustment: 5.666667,
					GPUCostAdjustment: -0.583333,
					NetworkCostAdjustment: -0.5,
					LoadBalancerCostAdjustment: -1.0,
					SharedCost:        0.333333,
				},
				"cluster1/namespace1/pod-def/container3": {
					CPUCostAdjustment: 5.25,
					RAMCostAdjustment: 5.666667,
					GPUCostAdjustment: -0.583333,
					NetworkCostAdjustment: -0.5,
					LoadBalancerCostAdjustment: -1.0,
					SharedCost:        0.333333,
				},
				"cluster1/namespace2/pod-ghi/container4": {
					CPUCostAdjustment: 5.25,
					RAMCostAdjustment: 5.666667,
					GPUCostAdjustment: -0.583333,
					NetworkCostAdjustment: -0.5,
					LoadBalancerCostAdjustment: -1.0,
					SharedCost:        0.333333,
				},
				"cluster1/namespace2/pod-ghi/container5": {
					CPUCostAdjustment: 5.25,
					RAMCostAdjustment: 5.666667,
					GPUCostAdjustment: -0.583333,
					NetworkCostAdjustment: -0.5,
					LoadBalancerCostAdjustment: -1.0,
					SharedCost:        0.333333,
				},
				"cluster1/namespace2/pod-jkl/container6": {
					CPUCostAdjustment: 5.25,
					RAMCostAdjustment: 5.666667,
					GPUCostAdjustment: -0.583333,
					NetworkCostAdjustment: -0.5,
					LoadBalancerCostAdjustment: -1.0,
					SharedCost:        0.333333,
				},
				// ADJUSTMENT_RATE: 1.0
				// Type | NODE_COST | NODE_HOURs | ALLOC_COST | ALLOC_HOURS
				// CPU	|    20	    |	  4	     |     1 	  |	  1
				// RAM	|    15	    |	  3	     |     1 	  |	  1
				// GPU	|    0	    |	  0      |     1 	  |	  1
				"cluster2/namespace2/pod-mno/container4": {
					CPUCostAdjustment: 4.0,
					RAMCostAdjustment: 4.0,
					GPUCostAdjustment: -1.0,
					PVCostAdjustment:  2.0,
					NetworkCostAdjustment: 1.0,
					LoadBalancerCostAdjustment: 4.0,
					SharedCost:        0.833333,
				},
				"cluster2/namespace2/pod-mno/container5": {
					CPUCostAdjustment: 4.0,
					RAMCostAdjustment: 4.0,
					GPUCostAdjustment: -1.0,
					PVCostAdjustment:  2.0,
					NetworkCostAdjustment: 1.0,
					LoadBalancerCostAdjustment: 6.5,
					SharedCost:        0.833333,
				},
				// ADJUSTMENT_RATE: 1.0
				// Type | NODE_COST | NODE_HOURs | ALLOC_COST | ALLOC_HOURS
				// CPU	|    20	    |	  3	     |     1 	  |	  1
				// RAM	|    15	    |	  2	     |     1 	  |	  1
				// GPU	|    0	    |	  0      |     1 	  |	  1
				"cluster2/namespace2/pod-pqr/container6": {
					CPUCostAdjustment: 5.666667,
					RAMCostAdjustment: 6.5,
					GPUCostAdjustment: -1.0,
					NetworkCostAdjustment: 1.5,
					LoadBalancerCostAdjustment: 11.5,
					SharedCost:        1.333333,
				},
				"cluster2/namespace3/pod-stu/container7": {
					CPUCostAdjustment: 5.666667,
					RAMCostAdjustment: 6.5,
					GPUCostAdjustment: -1.0,
					NetworkCostAdjustment: 1.5,
					LoadBalancerCostAdjustment: -1.0,
					SharedCost:        1.333333,
				},
				// ADJUSTMENT_RATE: 1.0
				// Type | NODE_COST | NODE_HOURs | ALLOC_COST | ALLOC_HOURS
				// CPU	|    10	    |	  2	     |     1 	  |	  1
				// RAM	|    10	    |	  2	     |     1 	  |	  1
				// GPU	|    10	    |	 24      |     1 	  |	  1
				"cluster2/namespace3/pod-vwx/container8": {
					CPUCostAdjustment: 4.0,
					RAMCostAdjustment: 4.0,
					GPUCostAdjustment: -0.583333,
					LoadBalancerCostAdjustment: -1.0,
					SharedCost:        1.833333,
				},
				"cluster2/namespace3/pod-vwx/container9": {
					CPUCostAdjustment: 4.0,
					RAMCostAdjustment: 4.0,
					GPUCostAdjustment: -0.583333,
					LoadBalancerCostAdjustment: -1.0,
					SharedCost:        1.833333,
				},
			},
		},
		"1b": {
			allocationSet: as.Clone(),
			assetSet:      assetSets[1],
			reconcile:     true,
			shareOverhead: true,
			allocations: map[string]Allocation{
				// ADJUSTMENT_RATE: 10
				// Type | NODE_COST | NODE_HOURs | ALLOC_COST | ALLOC_HOURS
				// CPU	|     5	    |	  8	     |     1 	  |	  1
				// RAM	|     4	    |	  6	     |    11 	  |	  1
				// GPU	|     1	    |	 24      |     1 	  |	  1
				"cluster1/namespace1/pod1/container1": {
					CPUCostAdjustment: 5.25,
					RAMCostAdjustment: -4.333333,
					GPUCostAdjustment: -0.583333,
					NetworkCostAdjustment: -0.5,
					LoadBalancerCostAdjustment: -1.0,
					SharedCost:        0.333333,
				},
				// ADJUSTMENT_RATE: 10
				// Type | NODE_COST | NODE_HOURs | ALLOC_COST | ALLOC_HOURS
				// CPU	|     5	    |	  8	     |     1 	  |	  1
				// RAM	|     4	    |	  6	     |     1 	  |	  1
				// GPU	|     1	    |	 24      |     1 	  |	  1
				"cluster1/namespace1/pod-abc/container2": {
					CPUCostAdjustment: 5.25,
					RAMCostAdjustment: 5.6666667,
					GPUCostAdjustment: -0.583333,
					NetworkCostAdjustment: -0.5,
					LoadBalancerCostAdjustment: -1.0,
					SharedCost:        0.333333,
				},
				"cluster1/namespace1/pod-def/container3": {
					CPUCostAdjustment:    5.25,
					RAMCostAdjustment:    5.6666667,
					GPUCostAdjustment:    -0.583333,
					NetworkCostAdjustment: -0.5,
					LoadBalancerCostAdjustment: -1.0,
					SharedCost: 0.333333,
				},
				"cluster1/namespace2/pod-ghi/container4": {
					CPUCostAdjustment: 5.25,
					RAMCostAdjustment: 5.6666667,
					GPUCostAdjustment: -0.583333,
					NetworkCostAdjustment: -0.5,
					LoadBalancerCostAdjustment: -1.0,
					SharedCost:        0.333333,
				},
				"cluster1/namespace2/pod-ghi/container5": {
					CPUCostAdjustment: 5.25,
					RAMCostAdjustment: 5.6666667,
					GPUCostAdjustment: -0.583333,
					NetworkCostAdjustment: -0.5,
					LoadBalancerCostAdjustment: -1.0,
					SharedCost:        0.333333,
				},
				"cluster1/namespace2/pod-jkl/container6": {
					CPUCostAdjustment: 5.25,
					RAMCostAdjustment: 5.6666667,
					GPUCostAdjustment: -0.583333,
					NetworkCostAdjustment: -0.5,
					LoadBalancerCostAdjustment: -1.0,
					SharedCost:        0.333333,
				},
				// ADJUSTMENT_RATE: 1.0
				// Type | NODE_COST | NODE_HOURs | ALLOC_COST | ALLOC_HOURS
				// CPU	|    20	    |	  4	     |     1 	  |	  1
				// RAM	|    15	    |	  3	     |     1 	  |	  1
				// GPU	|    0	    |	  0      |     1 	  |	  1
				"cluster2/namespace2/pod-mno/container4": {
					CPUCostAdjustment: 4.0,
					RAMCostAdjustment: 4.0,
					GPUCostAdjustment: -1.0,
					PVCostAdjustment:  -0.5,
					NetworkCostAdjustment: 1.0,
					LoadBalancerCostAdjustment: 4.0,
					SharedCost:        0.833333,
				},
				"cluster2/namespace2/pod-mno/container5": {
					CPUCostAdjustment: 4.0,
					RAMCostAdjustment: 4.0,
					GPUCostAdjustment: -1.0,
					PVCostAdjustment:  -0.5,
					NetworkCostAdjustment: 1.0,
					LoadBalancerCostAdjustment: 6.5,
					SharedCost:        0.833333,
				},
				// ADJUSTMENT_RATE: 1.0
				// Type | NODE_COST | NODE_HOURs | ALLOC_COST | ALLOC_HOURS
				// CPU	|    20	    |	  3	     |     1 	  |	  1
				// RAM	|    15	    |	  2	     |     1 	  |	  1
				// GPU	|    0	    |	  0      |     1 	  |	  1
				"cluster2/namespace2/pod-pqr/container6": {
					CPUCostAdjustment: 5.666667,
					RAMCostAdjustment: 6.5,
					GPUCostAdjustment: -1.0,
					NetworkCostAdjustment: 1.5,
					LoadBalancerCostAdjustment: 11.5,
					SharedCost:        1.333333,
				},
				"cluster2/namespace3/pod-stu/container7": {
					CPUCostAdjustment: 5.666667,
					RAMCostAdjustment: 6.5,
					GPUCostAdjustment: -1.0,
					NetworkCostAdjustment: 1.5,
					LoadBalancerCostAdjustment: -1.0,
					SharedCost:        1.333333,
				},
				// ADJUSTMENT_RATE: 1.0
				// Type | NODE_COST | NODE_HOURs | ALLOC_COST | ALLOC_HOURS
				// CPU	|    10	    |	  2	     |     1 	  |	  1
				// RAM	|    10	    |	  2	     |     1 	  |	  1
				// GPU	|    10	    |	 24      |     1 	  |	  1
				"cluster2/namespace3/pod-vwx/container8": {
					CPUCostAdjustment: 4.0,
					RAMCostAdjustment: 4.0,
					GPUCostAdjustment: -0.583333,
					LoadBalancerCostAdjustment: -1.0,
					SharedCost:        1.833333,
				},
				"cluster2/namespace3/pod-vwx/container9": {
					CPUCostAdjustment: 4.0,
					RAMCostAdjustment: 4.0,
					GPUCostAdjustment: -0.583333,
					LoadBalancerCostAdjustment: -1.0,
					SharedCost:        1.833333,
				},
			},
		},
	}

	for name, testcase := range cases {
		t.Run(name, func(t *testing.T) {
			err = testcase.allocationSet.AllocateAssetCosts(testcase.assetSet, testcase.reconcile, testcase.shareOverhead)
			reconAllocs := testcase.allocationSet.allocations
			if err != nil {
				t.Fatalf("unexpected error: %s", err)
			}

			for allocationName, testAlloc := range testcase.allocations {
				if _, ok := reconAllocs[allocationName]; !ok {
					t.Fatalf("expected allocation %s", allocationName)
				}

				if !util.IsApproximately(reconAllocs[allocationName].CPUCostAdjustment, testAlloc.CPUCostAdjustment) {
					t.Fatalf("expected CPU Adjustment for %s to be %f; got %f", allocationName, testAlloc.CPUCostAdjustment, reconAllocs[allocationName].CPUCostAdjustment)
				}
				if !util.IsApproximately(reconAllocs[allocationName].RAMCostAdjustment, testAlloc.RAMCostAdjustment) {
					t.Fatalf("expected RAM Adjustment for %s to be %f; got %f", allocationName, testAlloc.RAMCostAdjustment, reconAllocs[allocationName].RAMCostAdjustment)
				}
				if !util.IsApproximately(reconAllocs[allocationName].GPUCostAdjustment, testAlloc.GPUCostAdjustment) {
					t.Fatalf("expected GPU Adjustment for %s to be %f; got %f", allocationName, testAlloc.GPUCostAdjustment, reconAllocs[allocationName].GPUCostAdjustment)
				}
				if !util.IsApproximately(reconAllocs[allocationName].PVCostAdjustment, testAlloc.PVCostAdjustment) {
					t.Fatalf("expected PV Adjustment for %s to be %f; got %f", allocationName, testAlloc.PVCostAdjustment, reconAllocs[allocationName].PVCostAdjustment)
				}
				if !util.IsApproximately(reconAllocs[allocationName].NetworkCostAdjustment, testAlloc.NetworkCostAdjustment) {
					t.Fatalf("expected Network Adjustment for %s to be %f; got %f", allocationName, testAlloc.NetworkCostAdjustment, reconAllocs[allocationName].NetworkCostAdjustment)
				}
				if !util.IsApproximately(reconAllocs[allocationName].LoadBalancerCostAdjustment, testAlloc.LoadBalancerCostAdjustment) {
					t.Fatalf("expected Load Balancer Adjustment for %s to be %f; got %f", allocationName, testAlloc.LoadBalancerCostAdjustment, reconAllocs[allocationName].LoadBalancerCostAdjustment)
				}
				if !util.IsApproximately(reconAllocs[allocationName].SharedCost, testAlloc.SharedCost) {
					t.Fatalf("expected Shared Cost for %s to be %f; got %f", allocationName, testAlloc.SharedCost, reconAllocs[allocationName].SharedCost)
				}

			}
		})
	}
}

// TODO niko/etl
//func TestAllocationSet_Delete(t *testing.T) {}

// TODO niko/etl
//func TestAllocationSet_End(t *testing.T) {}

// TODO niko/etl
//func TestAllocationSet_IdleAllocations(t *testing.T) {}

// TODO niko/etl
//func TestAllocationSet_Insert(t *testing.T) {}

// TODO niko/etl
//func TestAllocationSet_IsEmpty(t *testing.T) {}

// TODO niko/etl
//func TestAllocationSet_Length(t *testing.T) {}

// TODO niko/etl
//func TestAllocationSet_Map(t *testing.T) {}

// TODO niko/etl
//func TestAllocationSet_MarshalJSON(t *testing.T) {}

// TODO niko/etl
//func TestAllocationSet_Resolution(t *testing.T) {}

// TODO niko/etl
//func TestAllocationSet_Seconds(t *testing.T) {}

// TODO niko/etl
//func TestAllocationSet_Set(t *testing.T) {}

// TODO niko/etl
//func TestAllocationSet_Start(t *testing.T) {}

// TODO niko/etl
//func TestAllocationSet_TotalCost(t *testing.T) {}

// TODO niko/etl
//func TestNewAllocationSetRange(t *testing.T) {}

func TestAllocationSetRange_Accumulate(t *testing.T) {
	ago2d := time.Now().UTC().Truncate(day).Add(-2 * day)
	yesterday := time.Now().UTC().Truncate(day).Add(-day)
	today := time.Now().UTC().Truncate(day)
	tomorrow := time.Now().UTC().Truncate(day).Add(day)

	// Accumulating any combination of nil and/or empty set should result in empty set
	result, err := NewAllocationSetRange(nil).Accumulate()
	if err != nil {
		t.Fatalf("unexpected error accumulating nil AllocationSetRange: %s", err)
	}
	if !result.IsEmpty() {
		t.Fatalf("accumulating nil AllocationSetRange: expected empty; actual %s", result)
	}

	result, err = NewAllocationSetRange(nil, nil).Accumulate()
	if err != nil {
		t.Fatalf("unexpected error accumulating nil AllocationSetRange: %s", err)
	}
	if !result.IsEmpty() {
		t.Fatalf("accumulating nil AllocationSetRange: expected empty; actual %s", result)
	}

	result, err = NewAllocationSetRange(NewAllocationSet(yesterday, today)).Accumulate()
	if err != nil {
		t.Fatalf("unexpected error accumulating nil AllocationSetRange: %s", err)
	}
	if !result.IsEmpty() {
		t.Fatalf("accumulating nil AllocationSetRange: expected empty; actual %s", result)
	}

	result, err = NewAllocationSetRange(nil, NewAllocationSet(ago2d, yesterday), nil, NewAllocationSet(today, tomorrow), nil).Accumulate()
	if err != nil {
		t.Fatalf("unexpected error accumulating nil AllocationSetRange: %s", err)
	}
	if !result.IsEmpty() {
		t.Fatalf("accumulating nil AllocationSetRange: expected empty; actual %s", result)
	}

	todayAS := NewAllocationSet(today, tomorrow)
	todayAS.Set(NewUnitAllocation("", today, day, nil))

	yesterdayAS := NewAllocationSet(yesterday, today)
	yesterdayAS.Set(NewUnitAllocation("", yesterday, day, nil))

	// Accumulate non-nil with nil should result in copy of non-nil, regardless of order
	result, err = NewAllocationSetRange(nil, todayAS).Accumulate()
	if err != nil {
		t.Fatalf("unexpected error accumulating AllocationSetRange of length 1: %s", err)
	}
	if result == nil {
		t.Fatalf("accumulating AllocationSetRange: expected AllocationSet; actual %s", result)
	}
	if result.TotalCost() != 6.0 {
		t.Fatalf("accumulating AllocationSetRange: expected total cost 6.0; actual %f", result.TotalCost())
	}

	result, err = NewAllocationSetRange(todayAS, nil).Accumulate()
	if err != nil {
		t.Fatalf("unexpected error accumulating AllocationSetRange of length 1: %s", err)
	}
	if result == nil {
		t.Fatalf("accumulating AllocationSetRange: expected AllocationSet; actual %s", result)
	}
	if result.TotalCost() != 6.0 {
		t.Fatalf("accumulating AllocationSetRange: expected total cost 6.0; actual %f", result.TotalCost())
	}

	result, err = NewAllocationSetRange(nil, todayAS, nil).Accumulate()
	if err != nil {
		t.Fatalf("unexpected error accumulating AllocationSetRange of length 1: %s", err)
	}
	if result == nil {
		t.Fatalf("accumulating AllocationSetRange: expected AllocationSet; actual %s", result)
	}
	if result.TotalCost() != 6.0 {
		t.Fatalf("accumulating AllocationSetRange: expected total cost 6.0; actual %f", result.TotalCost())
	}

	// Accumulate two non-nil should result in sum of both with appropriate start, end
	result, err = NewAllocationSetRange(yesterdayAS, todayAS).Accumulate()
	if err != nil {
		t.Fatalf("unexpected error accumulating AllocationSetRange of length 1: %s", err)
	}
	if result == nil {
		t.Fatalf("accumulating AllocationSetRange: expected AllocationSet; actual %s", result)
	}
	if result.TotalCost() != 12.0 {
		t.Fatalf("accumulating AllocationSetRange: expected total cost 12.0; actual %f", result.TotalCost())
	}
	allocMap := result.Map()
	if len(allocMap) != 1 {
		t.Fatalf("accumulating AllocationSetRange: expected length 1; actual length %d", len(allocMap))
	}
	alloc := allocMap["cluster1/namespace1/pod1/container1"]
	if alloc == nil {
		t.Fatalf("accumulating AllocationSetRange: expected allocation 'cluster1/namespace1/pod1/container1'")
	}
	if alloc.CPUCoreHours != 2.0 {
		t.Fatalf("accumulating AllocationSetRange: expected 2.0; actual %f", result.TotalCost())
	}
	if alloc.CPUCost != 2.0 {
		t.Fatalf("accumulating AllocationSetRange: expected 2.0; actual %f", alloc.CPUCost)
	}
	if alloc.CPUEfficiency() != 1.0 {
		t.Fatalf("accumulating AllocationSetRange: expected 1.0; actual %f", alloc.CPUEfficiency())
	}
	if alloc.GPUHours != 2.0 {
		t.Fatalf("accumulating AllocationSetRange: expected 2.0; actual %f", alloc.GPUHours)
	}
	if alloc.GPUCost != 2.0 {
		t.Fatalf("accumulating AllocationSetRange: expected 2.0; actual %f", alloc.GPUCost)
	}
	if alloc.NetworkCost != 2.0 {
		t.Fatalf("accumulating AllocationSetRange: expected 2.0; actual %f", alloc.NetworkCost)
	}
	if alloc.LoadBalancerCost != 2.0 {
		t.Fatalf("accumulating AllocationSetRange: expected 2.0; actual %f", alloc.LoadBalancerCost)
	}
	if alloc.PVByteHours() != 2.0 {
		t.Fatalf("accumulating AllocationSetRange: expected 2.0; actual %f", alloc.PVByteHours())
	}
	if alloc.PVCost() != 2.0 {
		t.Fatalf("accumulating AllocationSetRange: expected 2.0; actual %f", alloc.PVCost())
	}
	if alloc.RAMByteHours != 2.0 {
		t.Fatalf("accumulating AllocationSetRange: expected 2.0; actual %f", alloc.RAMByteHours)
	}
	if alloc.RAMCost != 2.0 {
		t.Fatalf("accumulating AllocationSetRange: expected 2.0; actual %f", alloc.RAMCost)
	}
	if alloc.RAMEfficiency() != 1.0 {
		t.Fatalf("accumulating AllocationSetRange: expected 1.0; actual %f", alloc.RAMEfficiency())
	}
	if alloc.TotalCost() != 12.0 {
		t.Fatalf("accumulating AllocationSetRange: expected 12.0; actual %f", alloc.TotalCost())
	}
	if alloc.TotalEfficiency() != 1.0 {
		t.Fatalf("accumulating AllocationSetRange: expected 1.0; actual %f", alloc.TotalEfficiency())
	}
	if !alloc.Start.Equal(yesterday) {
		t.Fatalf("accumulating AllocationSetRange: expected to start %s; actual %s", yesterday, alloc.Start)
	}
	if !alloc.End.Equal(tomorrow) {
		t.Fatalf("accumulating AllocationSetRange: expected to end %s; actual %s", tomorrow, alloc.End)
	}
	if alloc.Minutes() != 2880.0 {
		t.Fatalf("accumulating AllocationSetRange: expected %f minutes; actual %f", 2880.0, alloc.Minutes())
	}
}

// TODO niko/etl
// func TestAllocationSetRange_AccumulateBy(t *testing.T) {}

// TODO niko/etl
// func TestAllocationSetRange_AggregateBy(t *testing.T) {}

// TODO niko/etl
// func TestAllocationSetRange_Append(t *testing.T) {}

// TODO niko/etl
// func TestAllocationSetRange_Each(t *testing.T) {}

// TODO niko/etl
// func TestAllocationSetRange_Get(t *testing.T) {}

func TestAllocationSetRange_InsertRange(t *testing.T) {
	// Set up
	ago2d := time.Now().UTC().Truncate(day).Add(-2 * day)
	yesterday := time.Now().UTC().Truncate(day).Add(-day)
	today := time.Now().UTC().Truncate(day)
	tomorrow := time.Now().UTC().Truncate(day).Add(day)

	unit := NewUnitAllocation("", today, day, nil)

	ago2dAS := NewAllocationSet(ago2d, yesterday)
	ago2dAS.Set(NewUnitAllocation("a", ago2d, day, nil))
	ago2dAS.Set(NewUnitAllocation("b", ago2d, day, nil))
	ago2dAS.Set(NewUnitAllocation("c", ago2d, day, nil))

	yesterdayAS := NewAllocationSet(yesterday, today)
	yesterdayAS.Set(NewUnitAllocation("a", yesterday, day, nil))
	yesterdayAS.Set(NewUnitAllocation("b", yesterday, day, nil))
	yesterdayAS.Set(NewUnitAllocation("c", yesterday, day, nil))

	todayAS := NewAllocationSet(today, tomorrow)
	todayAS.Set(NewUnitAllocation("a", today, day, nil))
	todayAS.Set(NewUnitAllocation("b", today, day, nil))
	todayAS.Set(NewUnitAllocation("c", today, day, nil))

	var nilASR *AllocationSetRange
	thisASR := NewAllocationSetRange(yesterdayAS.Clone(), todayAS.Clone())
	thatASR := NewAllocationSetRange(yesterdayAS.Clone())
	longASR := NewAllocationSetRange(ago2dAS.Clone(), yesterdayAS.Clone(), todayAS.Clone())
	var err error

	// Expect an error calling InsertRange on nil
	err = nilASR.InsertRange(thatASR)
	if err == nil {
		t.Fatalf("expected error, got nil")
	}

	// Expect nothing to happen calling InsertRange(nil) on non-nil ASR
	err = thisASR.InsertRange(nil)
	if err != nil {
		t.Fatalf("unexpected error: %s", err)
	}
	thisASR.Each(func(i int, as *AllocationSet) {
		as.Each(func(k string, a *Allocation) {
			if !util.IsApproximately(a.CPUCoreHours, unit.CPUCoreHours) {
				t.Fatalf("allocation %s: expected %f; got %f", k, unit.CPUCoreHours, a.CPUCoreHours)
			}
			if !util.IsApproximately(a.CPUCost, unit.CPUCost) {
				t.Fatalf("allocation %s: expected %f; got %f", k, unit.CPUCost, a.CPUCost)
			}
			if !util.IsApproximately(a.RAMByteHours, unit.RAMByteHours) {
				t.Fatalf("allocation %s: expected %f; got %f", k, unit.RAMByteHours, a.RAMByteHours)
			}
			if !util.IsApproximately(a.RAMCost, unit.RAMCost) {
				t.Fatalf("allocation %s: expected %f; got %f", k, unit.RAMCost, a.RAMCost)
			}
			if !util.IsApproximately(a.GPUHours, unit.GPUHours) {
				t.Fatalf("allocation %s: expected %f; got %f", k, unit.GPUHours, a.GPUHours)
			}
			if !util.IsApproximately(a.GPUCost, unit.GPUCost) {
				t.Fatalf("allocation %s: expected %f; got %f", k, unit.GPUCost, a.GPUCost)
			}
			if !util.IsApproximately(a.PVByteHours(), unit.PVByteHours()) {
				t.Fatalf("allocation %s: expected %f; got %f", k, unit.PVByteHours(), a.PVByteHours())
			}
			if !util.IsApproximately(a.PVCost(), unit.PVCost()) {
				t.Fatalf("allocation %s: expected %f; got %f", k, unit.PVCost(), a.PVCost())
			}
			if !util.IsApproximately(a.NetworkCost, unit.NetworkCost) {
				t.Fatalf("allocation %s: expected %f; got %f", k, unit.NetworkCost, a.NetworkCost)
			}
			if !util.IsApproximately(a.LoadBalancerCost, unit.LoadBalancerCost) {
				t.Fatalf("allocation %s: expected %f; got %f", k, unit.LoadBalancerCost, a.LoadBalancerCost)
			}
			if !util.IsApproximately(a.TotalCost(), unit.TotalCost()) {
				t.Fatalf("allocation %s: expected %f; got %f", k, unit.TotalCost(), a.TotalCost())
			}
		})
	})

	// Expect an error calling InsertRange with a range exceeding the receiver
	err = thisASR.InsertRange(longASR)
	if err == nil {
		t.Fatalf("expected error calling InsertRange with a range exceeding the receiver")
	}

	// Expect each Allocation in "today" to stay the same, but "yesterday" to
	// precisely double when inserting a range that only has a duplicate of
	// "yesterday", but no entry for "today"
	err = thisASR.InsertRange(thatASR)
	if err != nil {
		t.Fatalf("unexpected error: %s", err)
	}
	yAS, err := thisASR.Get(0)
	yAS.Each(func(k string, a *Allocation) {
		if !util.IsApproximately(a.CPUCoreHours, 2*unit.CPUCoreHours) {
			t.Fatalf("allocation %s: expected %f; got %f", k, unit.CPUCoreHours, a.CPUCoreHours)
		}
		if !util.IsApproximately(a.CPUCost, 2*unit.CPUCost) {
			t.Fatalf("allocation %s: expected %f; got %f", k, unit.CPUCost, a.CPUCost)
		}
		if !util.IsApproximately(a.RAMByteHours, 2*unit.RAMByteHours) {
			t.Fatalf("allocation %s: expected %f; got %f", k, unit.RAMByteHours, a.RAMByteHours)
		}
		if !util.IsApproximately(a.RAMCost, 2*unit.RAMCost) {
			t.Fatalf("allocation %s: expected %f; got %f", k, unit.RAMCost, a.RAMCost)
		}
		if !util.IsApproximately(a.GPUHours, 2*unit.GPUHours) {
			t.Fatalf("allocation %s: expected %f; got %f", k, unit.GPUHours, a.GPUHours)
		}
		if !util.IsApproximately(a.GPUCost, 2*unit.GPUCost) {
			t.Fatalf("allocation %s: expected %f; got %f", k, unit.GPUCost, a.GPUCost)
		}
		if !util.IsApproximately(a.PVByteHours(), 2*unit.PVByteHours()) {
			t.Fatalf("allocation %s: expected %f; got %f", k, unit.PVByteHours(), a.PVByteHours())
		}
		if !util.IsApproximately(a.PVCost(), 2*unit.PVCost()) {
			t.Fatalf("allocation %s: expected %f; got %f", k, unit.PVCost(), a.PVCost())
		}
		if !util.IsApproximately(a.NetworkCost, 2*unit.NetworkCost) {
			t.Fatalf("allocation %s: expected %f; got %f", k, unit.NetworkCost, a.NetworkCost)
		}
		if !util.IsApproximately(a.LoadBalancerCost, 2*unit.LoadBalancerCost) {
			t.Fatalf("allocation %s: expected %f; got %f", k, unit.LoadBalancerCost, a.LoadBalancerCost)
		}

		if !util.IsApproximately(a.TotalCost(), 2*unit.TotalCost()) {
			t.Fatalf("allocation %s: expected %f; got %f", k, unit.TotalCost(), a.TotalCost())
		}
	})
	tAS, err := thisASR.Get(1)
	tAS.Each(func(k string, a *Allocation) {
		if !util.IsApproximately(a.CPUCoreHours, unit.CPUCoreHours) {
			t.Fatalf("allocation %s: expected %f; got %f", k, unit.CPUCoreHours, a.CPUCoreHours)
		}
		if !util.IsApproximately(a.CPUCost, unit.CPUCost) {
			t.Fatalf("allocation %s: expected %f; got %f", k, unit.CPUCost, a.CPUCost)
		}
		if !util.IsApproximately(a.RAMByteHours, unit.RAMByteHours) {
			t.Fatalf("allocation %s: expected %f; got %f", k, unit.RAMByteHours, a.RAMByteHours)
		}
		if !util.IsApproximately(a.RAMCost, unit.RAMCost) {
			t.Fatalf("allocation %s: expected %f; got %f", k, unit.RAMCost, a.RAMCost)
		}
		if !util.IsApproximately(a.GPUHours, unit.GPUHours) {
			t.Fatalf("allocation %s: expected %f; got %f", k, unit.GPUHours, a.GPUHours)
		}
		if !util.IsApproximately(a.GPUCost, unit.GPUCost) {
			t.Fatalf("allocation %s: expected %f; got %f", k, unit.GPUCost, a.GPUCost)
		}
		if !util.IsApproximately(a.PVByteHours(), unit.PVByteHours()) {
			t.Fatalf("allocation %s: expected %f; got %f", k, unit.PVByteHours(), a.PVByteHours())
		}
		if !util.IsApproximately(a.PVCost(), unit.PVCost()) {
			t.Fatalf("allocation %s: expected %f; got %f", k, unit.PVCost(), a.PVCost())
		}
		if !util.IsApproximately(a.NetworkCost, unit.NetworkCost) {
			t.Fatalf("allocation %s: expected %f; got %f", k, unit.NetworkCost, a.NetworkCost)
		}
		if !util.IsApproximately(a.LoadBalancerCost, unit.LoadBalancerCost) {
			t.Fatalf("allocation %s: expected %f; got %f", k, unit.LoadBalancerCost, a.LoadBalancerCost)
		}
		if !util.IsApproximately(a.TotalCost(), unit.TotalCost()) {
			t.Fatalf("allocation %s: expected %f; got %f", k, unit.TotalCost(), a.TotalCost())
		}
	})
}

// TODO niko/etl
// func TestAllocationSetRange_Length(t *testing.T) {}

// TODO niko/etl
// func TestAllocationSetRange_MarshalJSON(t *testing.T) {}

// TODO niko/etl
// func TestAllocationSetRange_Slice(t *testing.T) {}

// TODO niko/etl
// func TestAllocationSetRange_Window(t *testing.T) {}<|MERGE_RESOLUTION|>--- conflicted
+++ resolved
@@ -9,82 +9,6 @@
 
 	"github.com/kubecost/cost-model/pkg/util"
 )
-
-const day = 24 * time.Hour
-
-var disk = PVKey{}
-var disk1 = PVKey{
-	Cluster: "cluster2",
-	Name:    "disk1",
-}
-var disk2 = PVKey{
-	Cluster: "cluster2",
-	Name:    "disk2",
-}
-
-func NewUnitAllocation(name string, start time.Time, resolution time.Duration, props *AllocationProperties) *Allocation {
-	if name == "" {
-		name = "cluster1/namespace1/pod1/container1"
-	}
-
-	properties := &AllocationProperties{}
-	if props == nil {
-		properties.Cluster = "cluster1"
-		properties.Node = "node1"
-		properties.Namespace = "namespace1"
-		properties.ControllerKind = "deployment"
-		properties.Controller = "deployment1"
-		properties.Pod = "pod1"
-		properties.Container = "container1"
-	} else {
-		properties = props
-	}
-
-	end := start.Add(resolution)
-
-	alloc := &Allocation{
-		Name:                  name,
-		Properties:            properties,
-		Window:                NewWindow(&start, &end).Clone(),
-		Start:                 start,
-		End:                   end,
-		CPUCoreHours:          1,
-		CPUCost:               1,
-		CPUCoreRequestAverage: 1,
-		CPUCoreUsageAverage:   1,
-		GPUHours:              1,
-		GPUCost:               1,
-		NetworkCost:           1,
-		LoadBalancerCost:      1,
-		PVs: PVAllocations{
-			disk: {
-				ByteHours: 1,
-				Cost:      1,
-			},
-		},
-		RAMByteHours:           1,
-		RAMCost:                1,
-		RAMBytesRequestAverage: 1,
-		RAMBytesUsageAverage:   1,
-		RawAllocationOnly: &RawAllocationOnlyData{
-			CPUCoreUsageMax:  1,
-			RAMBytesUsageMax: 1,
-		},
-	}
-
-	// If idle allocation, remove non-idle costs, but maintain total cost
-	if alloc.IsIdle() {
-		alloc.PVs = nil
-		alloc.NetworkCost = 0.0
-		alloc.LoadBalancerCost = 0.0
-		alloc.CPUCoreHours += 1.0
-		alloc.CPUCost += 1.0
-		alloc.RAMByteHours += 1.0
-		alloc.RAMCost += 1.0
-	}
-
-	return alloc
-}
 
 func TestAllocation_Add(t *testing.T) {
 	var nilAlloc *Allocation
@@ -559,436 +483,6 @@
 	// TODO niko/etl
 }
 
-func generateAllocationSetClusterIdle(start time.Time) *AllocationSet {
-	// Cluster Idle allocations
-	a1i := NewUnitAllocation(fmt.Sprintf("cluster1/%s", IdleSuffix), start, day, &AllocationProperties{
-		Cluster: "cluster1",
-	})
-	a1i.CPUCost = 5.0
-	a1i.RAMCost = 15.0
-	a1i.GPUCost = 0.0
-
-	a2i := NewUnitAllocation(fmt.Sprintf("cluster2/%s", IdleSuffix), start, day, &AllocationProperties{
-		Cluster: "cluster2",
-	})
-	a2i.CPUCost = 5.0
-	a2i.RAMCost = 5.0
-	a2i.GPUCost = 0.0
-
-	as := generateAllocationSet(start)
-	as.Insert(a1i)
-	as.Insert(a2i)
-	return as
-}
-
-func generateAllocationSetNodeIdle(start time.Time) *AllocationSet {
-	// Node Idle allocations
-	a11i := NewUnitAllocation(fmt.Sprintf("c1nodes/%s", IdleSuffix), start, day, &AllocationProperties{
-		Cluster:    "cluster1",
-		Node:       "c1nodes",
-		ProviderID: "c1nodes",
-	})
-	a11i.CPUCost = 5.0
-	a11i.RAMCost = 15.0
-	a11i.GPUCost = 0.0
-
-	a21i := NewUnitAllocation(fmt.Sprintf("node1/%s", IdleSuffix), start, day, &AllocationProperties{
-		Cluster:    "cluster2",
-		Node:       "node1",
-		ProviderID: "node1",
-	})
-	a21i.CPUCost = 1.666667
-	a21i.RAMCost = 1.666667
-	a21i.GPUCost = 0.0
-
-	a22i := NewUnitAllocation(fmt.Sprintf("node2/%s", IdleSuffix), start, day, &AllocationProperties{
-		Cluster:    "cluster2",
-		Node:       "node2",
-		ProviderID: "node2",
-	})
-	a22i.CPUCost = 1.666667
-	a22i.RAMCost = 1.666667
-	a22i.GPUCost = 0.0
-
-	a23i := NewUnitAllocation(fmt.Sprintf("node3/%s", IdleSuffix), start, day, &AllocationProperties{
-		Cluster:    "cluster2",
-		Node:       "node3",
-		ProviderID: "node3",
-		Namespace: "",
-	})
-	a23i.CPUCost = 1.666667
-	a23i.RAMCost = 1.666667
-	a23i.GPUCost = 0.0
-
-	as := generateAllocationSet(start)
-	as.Insert(a11i)
-	as.Insert(a21i)
-	as.Insert(a22i)
-	as.Insert(a23i)
-	return as
-}
-
-func generateAllocationSet(start time.Time) *AllocationSet {
-
-	// Active allocations
-	a1111 := NewUnitAllocation("cluster1/namespace1/pod1/container1", start, day, &AllocationProperties{
-		Cluster:    "cluster1",
-		Namespace:  "namespace1",
-		Pod:        "pod1",
-		Container:  "container1",
-		ProviderID: "c1nodes",
-	})
-	a1111.RAMCost = 11.00
-
-	a11abc2 := NewUnitAllocation("cluster1/namespace1/pod-abc/container2", start, day, &AllocationProperties{
-		Cluster:    "cluster1",
-		Namespace:  "namespace1",
-		Pod:        "pod-abc",
-		Container:  "container2",
-		ProviderID: "c1nodes",
-	})
-
-	a11def3 := NewUnitAllocation("cluster1/namespace1/pod-def/container3", start, day, &AllocationProperties{
-		Cluster:    "cluster1",
-		Namespace:  "namespace1",
-		Pod:        "pod-def",
-		Container:  "container3",
-		ProviderID: "c1nodes",
-	})
-
-	a12ghi4 := NewUnitAllocation("cluster1/namespace2/pod-ghi/container4", start, day, &AllocationProperties{
-		Cluster:    "cluster1",
-		Namespace:  "namespace2",
-		Pod:        "pod-ghi",
-		Container:  "container4",
-		ProviderID: "c1nodes",
-	})
-
-	a12ghi5 := NewUnitAllocation("cluster1/namespace2/pod-ghi/container5", start, day, &AllocationProperties{
-		Cluster:    "cluster1",
-		Namespace:  "namespace2",
-		Pod:        "pod-ghi",
-		Container:  "container5",
-		ProviderID: "c1nodes",
-	})
-
-	a12jkl6 := NewUnitAllocation("cluster1/namespace2/pod-jkl/container6", start, day, &AllocationProperties{
-		Cluster:    "cluster1",
-		Namespace:  "namespace2",
-		Pod:        "pod-jkl",
-		Container:  "container6",
-		ProviderID: "c1nodes",
-	})
-
-	a22mno4 := NewUnitAllocation("cluster2/namespace2/pod-mno/container4", start, day, &AllocationProperties{
-		Cluster:    "cluster2",
-		Namespace:  "namespace2",
-		Pod:        "pod-mno",
-		Container:  "container4",
-		ProviderID: "node1",
-	})
-
-	a22mno5 := NewUnitAllocation("cluster2/namespace2/pod-mno/container5", start, day, &AllocationProperties{
-		Cluster:    "cluster2",
-		Namespace:  "namespace2",
-		Pod:        "pod-mno",
-		Container:  "container5",
-		ProviderID: "node1",
-	})
-
-	a22pqr6 := NewUnitAllocation("cluster2/namespace2/pod-pqr/container6", start, day, &AllocationProperties{
-		Cluster:    "cluster2",
-		Namespace:  "namespace2",
-		Pod:        "pod-pqr",
-		Container:  "container6",
-		ProviderID: "node2",
-	})
-
-	a23stu7 := NewUnitAllocation("cluster2/namespace3/pod-stu/container7", start, day, &AllocationProperties{
-		Cluster:    "cluster2",
-		Namespace:  "namespace3",
-		Pod:        "pod-stu",
-		Container:  "container7",
-		ProviderID: "node2",
-	})
-
-	a23vwx8 := NewUnitAllocation("cluster2/namespace3/pod-vwx/container8", start, day, &AllocationProperties{
-		Cluster:    "cluster2",
-		Namespace:  "namespace3",
-		Pod:        "pod-vwx",
-		Container:  "container8",
-		ProviderID: "node3",
-	})
-
-	a23vwx9 := NewUnitAllocation("cluster2/namespace3/pod-vwx/container9", start, day, &AllocationProperties{
-		Cluster:    "cluster2",
-		Namespace:  "namespace3",
-		Pod:        "pod-vwx",
-		Container:  "container9",
-		ProviderID: "node3",
-	})
-
-	// Controllers
-
-	a11abc2.Properties.ControllerKind = "deployment"
-	a11abc2.Properties.Controller = "deployment1"
-	a11def3.Properties.ControllerKind = "deployment"
-	a11def3.Properties.Controller = "deployment1"
-
-	a12ghi4.Properties.ControllerKind = "deployment"
-	a12ghi4.Properties.Controller = "deployment2"
-	a12ghi5.Properties.ControllerKind = "deployment"
-	a12ghi5.Properties.Controller = "deployment2"
-	a22mno4.Properties.ControllerKind = "deployment"
-	a22mno4.Properties.Controller = "deployment2"
-	a22mno5.Properties.ControllerKind = "deployment"
-	a22mno5.Properties.Controller = "deployment2"
-
-	a23stu7.Properties.ControllerKind = "deployment"
-	a23stu7.Properties.Controller = "deployment3"
-
-	a12jkl6.Properties.ControllerKind = "daemonset"
-	a12jkl6.Properties.Controller = "daemonset1"
-	a22pqr6.Properties.ControllerKind = "daemonset"
-	a22pqr6.Properties.Controller = "daemonset1"
-
-	a23vwx8.Properties.ControllerKind = "statefulset"
-	a23vwx8.Properties.Controller = "statefulset1"
-	a23vwx9.Properties.ControllerKind = "statefulset"
-	a23vwx9.Properties.Controller = "statefulset1"
-
-	// Labels
-
-	a1111.Properties.Labels = map[string]string{"app": "app1", "env": "env1"}
-	a12ghi4.Properties.Labels = map[string]string{"app": "app2", "env": "env2"}
-	a12ghi5.Properties.Labels = map[string]string{"app": "app2", "env": "env2"}
-	a22mno4.Properties.Labels = map[string]string{"app": "app2"}
-	a22mno5.Properties.Labels = map[string]string{"app": "app2"}
-
-	//Annotations
-	a23stu7.Properties.Annotations = map[string]string{"team": "team1"}
-	a23vwx8.Properties.Annotations = map[string]string{"team": "team2"}
-	a23vwx9.Properties.Annotations = map[string]string{"team": "team1"}
-
-	// Services
-	a12jkl6.Properties.Services = []string{"service1"}
-	a22pqr6.Properties.Services = []string{"service1"}
-
-	return NewAllocationSet(start, start.Add(day),
-		// cluster 1, namespace1
-		a1111, a11abc2, a11def3,
-		// cluster 1, namespace 2
-		a12ghi4, a12ghi5, a12jkl6,
-		// cluster 2, namespace 2
-		a22mno4, a22mno5, a22pqr6,
-		// cluster 2, namespace 3
-		a23stu7, a23vwx8, a23vwx9,
-	)
-}
-
-func generateAssetSets(start, end time.Time) []*AssetSet {
-	var assetSets []*AssetSet
-
-	// Create an AssetSet representing cluster costs for two clusters (cluster1
-	// and cluster2). Include Nodes and Disks for both, even though only
-	// Nodes will be counted. Whereas in practice, Assets should be aggregated
-	// by type, here we will provide multiple Nodes for one of the clusters to
-	// make sure the function still holds.
-
-	// NOTE: we're re-using generateAllocationSet so this has to line up with
-	// the allocated node costs from that function. See table above.
-
-	// | Hierarchy                               | Cost |  CPU |  RAM |  GPU | Adjustment |
-	// +-----------------------------------------+------+------+------+------+------------+
-	//   cluster1:
-	//     nodes                                  100.00  55.00  44.00  11.00      -10.00
-	// +-----------------------------------------+------+------+------+------+------------+
-	//   cluster1 subtotal (adjusted)             100.00  50.00  40.00  10.00        0.00
-	// +-----------------------------------------+------+------+------+------+------------+
-	//   cluster1 allocated                        48.00   6.00  16.00   6.00        0.00
-	// +-----------------------------------------+------+------+------+------+------------+
-	//   cluster1 idle                             72.00  44.00  24.00   4.00        0.00
-	// +-----------------------------------------+------+------+------+------+------------+
-	//   cluster2:
-	//     node1                                   35.00  20.00  15.00   0.00        0.00
-	//     node2                                   35.00  20.00  15.00   0.00        0.00
-	//     node3                                   30.00  10.00  10.00  10.00        0.00
-	//     (disks should not matter for idle)
-	// +-----------------------------------------+------+------+------+------+------------+
-	//   cluster2 subtotal                        100.00  50.00  40.00  10.00        0.00
-	// +-----------------------------------------+------+------+------+------+------------+
-	//   cluster2 allocated                        28.00   6.00   6.00   6.00        0.00
-	// +-----------------------------------------+------+------+------+------+------------+
-	//   cluster2 idle                             82.00  44.00  34.00   4.00        0.00
-	// +-----------------------------------------+------+------+------+------+------------+
-
-	cluster1Nodes := NewNode("c1nodes", "cluster1", "c1nodes", start, end, NewWindow(&start, &end))
-	cluster1Nodes.CPUCost = 55.0
-	cluster1Nodes.RAMCost = 44.0
-	cluster1Nodes.GPUCost = 11.0
-	cluster1Nodes.adjustment = -10.00
-	cluster1Nodes.CPUCoreHours = 8
-	cluster1Nodes.RAMByteHours = 6
-	cluster1Nodes.GPUHours = 24
-
-	cluster2Node1 := NewNode("node1", "cluster2", "node1", start, end, NewWindow(&start, &end))
-	cluster2Node1.CPUCost = 20.0
-	cluster2Node1.RAMCost = 15.0
-	cluster2Node1.GPUCost = 0.0
-	cluster2Node1.CPUCoreHours = 4
-	cluster2Node1.RAMByteHours = 3
-	cluster2Node1.GPUHours = 0
-
-	cluster2Node2 := NewNode("node2", "cluster2", "node2", start, end, NewWindow(&start, &end))
-	cluster2Node2.CPUCost = 20.0
-	cluster2Node2.RAMCost = 15.0
-	cluster2Node2.GPUCost = 0.0
-	cluster2Node2.CPUCoreHours = 3
-	cluster2Node2.RAMByteHours = 2
-	cluster2Node2.GPUHours = 0
-
-	cluster2Node3 := NewNode("node3", "cluster2", "node3", start, end, NewWindow(&start, &end))
-	cluster2Node3.CPUCost = 10.0
-	cluster2Node3.RAMCost = 10.0
-	cluster2Node3.GPUCost = 10.0
-	cluster2Node3.CPUCoreHours = 2
-	cluster2Node3.RAMByteHours = 2
-	cluster2Node3.GPUHours = 24
-
-	// Add PVs
-	cluster2Disk1 := NewDisk("disk1", "cluster2", "disk1", start, end, NewWindow(&start, &end))
-	cluster2Disk1.Cost = 5.0
-	cluster2Disk1.adjustment = 1.0
-	cluster2Disk1.ByteHours = 5 * gb
-
-	cluster2Disk2 := NewDisk("disk2", "cluster2", "disk2", start, end, NewWindow(&start, &end))
-	cluster2Disk2.Cost = 10.0
-	cluster2Disk2.adjustment = 3.0
-	cluster2Disk2.ByteHours = 10 * gb
-
-	cluster2Node1Disk := NewDisk("node1", "cluster2", "node1", start, end, NewWindow(&start, &end))
-	cluster2Node1Disk.Cost = 1.0
-	cluster2Node1Disk.ByteHours = 5 * gb
-
-	// Add Attached Disks
-	cluster2Node2Disk := NewDisk("node2", "cluster2", "node2", start, end, NewWindow(&start, &end))
-	cluster2Node2Disk.Cost = 2.0
-	cluster2Node2Disk.ByteHours = 5 * gb
-
-	cluster2Node3Disk := NewDisk("node3", "cluster2", "node3", start, end, NewWindow(&start, &end))
-	cluster2Node3Disk.Cost = 3.0
-	cluster2Node3Disk.ByteHours = 5 * gb
-
-	// Add Cluster Management
-	cluster1ClusterManagement := NewClusterManagement("", "cluster1", NewWindow(&start, &end))
-	cluster1ClusterManagement.Cost = 2.0
-
-	cluster2ClusterManagement := NewClusterManagement("", "cluster2", NewWindow(&start, &end))
-	cluster2ClusterManagement.Cost = 2.0
-
-	// Add Networks
-	c1Network := NewNetwork("", "cluster1", "c1nodes", start, end, NewWindow(&start, &end))
-	c1Network.Cost = 3.0
-
-	node1Network := NewNetwork("node1", "cluster2", "node1", start, end, NewWindow(&start, &end))
-	node1Network.Cost = 4.0
-
-	node2Network := NewNetwork("node2", "cluster2", "node2", start, end, NewWindow(&start, &end))
-	node2Network.Cost = 5.0
-
-	node3Network := NewNetwork("node3", "cluster2", "node3", start, end, NewWindow(&start, &end))
-	node3Network.Cost = 2.0
-
-	// Add LoadBalancers
-	cluster2LoadBalancer1 := NewLoadBalancer("namespace2/loadBalancer1", "cluster2", "lb1", start, end, NewWindow(&start, &end))
-	cluster2LoadBalancer1.Cost = 10.0
-
-	cluster2LoadBalancer2 := NewLoadBalancer("namespace2/loadBalancer2", "cluster2", "lb2", start, end, NewWindow(&start, &end))
-	cluster2LoadBalancer2.Cost = 15.0
-
-	assetSet1 := NewAssetSet(start, end, cluster1Nodes, cluster2Node1, cluster2Node2, cluster2Node3, cluster2Disk1,
-		cluster2Disk2, cluster2Node1Disk, cluster2Node2Disk, cluster2Node3Disk, cluster1ClusterManagement,
-		cluster2ClusterManagement, c1Network, node1Network, node2Network, node3Network, cluster2LoadBalancer1, cluster2LoadBalancer2)
-	assetSets = append(assetSets, assetSet1)
-
-	// NOTE: we're re-using generateAllocationSet so this has to line up with
-	// the allocated node costs from that function. See table above.
-
-	// | Hierarchy                               | Cost |  CPU |  RAM |  GPU | Adjustment |
-	// +-----------------------------------------+------+------+------+------+------------+
-	//   cluster1:
-	//     nodes                                  100.00   5.00   4.00   1.00       90.00
-	// +-----------------------------------------+------+------+------+------+------------+
-	//   cluster1 subtotal (adjusted)             100.00  50.00  40.00  10.00        0.00
-	// +-----------------------------------------+------+------+------+------+------------+
-	//   cluster1 allocated                        48.00   6.00  16.00   6.00        0.00
-	// +-----------------------------------------+------+------+------+------+------------+
-	//   cluster1 idle                             72.00  44.00  24.00   4.00        0.00
-	// +-----------------------------------------+------+------+------+------+------------+
-	//   cluster2:
-	//     node1                                   35.00  20.00  15.00   0.00        0.00
-	//     node2                                   35.00  20.00  15.00   0.00        0.00
-	//     node3                                   30.00  10.00  10.00  10.00        0.00
-	//     (disks should not matter for idle)
-	// +-----------------------------------------+------+------+------+------+------------+
-	//   cluster2 subtotal                        100.00  50.00  40.00  10.00        0.00
-	// +-----------------------------------------+------+------+------+------+------------+
-	//   cluster2 allocated                        28.00   6.00   6.00   6.00        0.00
-	// +-----------------------------------------+------+------+------+------+------------+
-	//   cluster2 idle                             82.00  44.00  34.00   4.00        0.00
-	// +-----------------------------------------+------+------+------+------+------------+
-
-	cluster1Nodes = NewNode("", "cluster1", "c1nodes", start, end, NewWindow(&start, &end))
-	cluster1Nodes.CPUCost = 5.0
-	cluster1Nodes.RAMCost = 4.0
-	cluster1Nodes.GPUCost = 1.0
-	cluster1Nodes.adjustment = 90.00
-	cluster1Nodes.CPUCoreHours = 8
-	cluster1Nodes.RAMByteHours = 6
-	cluster1Nodes.GPUHours = 24
-
-	cluster2Node1 = NewNode("node1", "cluster2", "node1", start, end, NewWindow(&start, &end))
-	cluster2Node1.CPUCost = 20.0
-	cluster2Node1.RAMCost = 15.0
-	cluster2Node1.GPUCost = 0.0
-	cluster2Node1.CPUCoreHours = 4
-	cluster2Node1.RAMByteHours = 3
-	cluster2Node1.GPUHours = 0
-
-	cluster2Node2 = NewNode("node2", "cluster2", "node2", start, end, NewWindow(&start, &end))
-	cluster2Node2.CPUCost = 20.0
-	cluster2Node2.RAMCost = 15.0
-	cluster2Node2.GPUCost = 0.0
-	cluster2Node2.CPUCoreHours = 3
-	cluster2Node2.RAMByteHours = 2
-	cluster2Node2.GPUHours = 0
-
-	cluster2Node3 = NewNode("node3", "cluster2", "node3", start, end, NewWindow(&start, &end))
-	cluster2Node3.CPUCost = 10.0
-	cluster2Node3.RAMCost = 10.0
-	cluster2Node3.GPUCost = 10.0
-	cluster2Node3.CPUCoreHours = 2
-	cluster2Node3.RAMByteHours = 2
-	cluster2Node3.GPUHours = 24
-
-	// Add PVs
-	cluster2Disk1 = NewDisk("disk1", "cluster2", "disk1", start, end, NewWindow(&start, &end))
-	cluster2Disk1.Cost = 5.0
-	cluster2Disk1.adjustment = 1.0
-	cluster2Disk1.ByteHours = 5 * gb
-
-	cluster2Disk2 = NewDisk("disk2", "cluster2", "disk2", start, end, NewWindow(&start, &end))
-	cluster2Disk2.Cost = 12.0
-	cluster2Disk2.adjustment = 4.0
-	cluster2Disk2.ByteHours = 20 * gb
-
-	assetSet2 := NewAssetSet(start, end, cluster1Nodes, cluster2Node1, cluster2Node2, cluster2Node3, cluster2Disk1,
-		cluster2Disk2, cluster2Node1Disk, cluster2Node2Disk, cluster2Node3Disk, cluster1ClusterManagement,
-		cluster2ClusterManagement, c1Network, node1Network, node2Network, node3Network, cluster2LoadBalancer1, cluster2LoadBalancer2)
-	assetSets = append(assetSets, assetSet2)
-	return assetSets
-}
-
 func assertAllocationSetTotals(t *testing.T, as *AllocationSet, msg string, err error, length int, totalCost float64) {
 	if err != nil {
 		t.Fatalf("AllocationSet.AggregateBy[%s]: unexpected error: %s", msg, err)
@@ -1036,7 +530,7 @@
 
 func TestAllocationSet_AggregateBy(t *testing.T) {
 	// Test AggregateBy against the following workload topology, which is
-	// generated by generateAllocationSet:
+	// generated by GenerateAllocationSet:
 
 	// | Hierarchy                              | Cost |  CPU |  RAM |  GPU |   PV |  Net |  LB  |
 	// +----------------------------------------+------+------+------+------+------+------+------+
@@ -2050,9 +1544,9 @@
 	for name, testcase := range cases {
 		t.Run(name, func(t *testing.T) {
 			if testcase.aggOpts != nil && testcase.aggOpts.IdleByNode {
-				as = generateAllocationSetNodeIdle(testcase.start)
+				as = GenerateAllocationSetNodeIdle(testcase.start)
 			} else {
-				as = generateAllocationSetClusterIdle(testcase.start)
+				as = GenerateAllocationSetClusterIdle(testcase.start)
 			}
 			err = as.AggregateBy(testcase.aggBy, testcase.aggOpts)
 			assertAllocationSetTotals(t, as, name, err, testcase.numResults, testcase.totalCost)
@@ -2074,9 +1568,9 @@
 	start := end.Add(-day)
 
 	// Generate AllocationSet without idle allocations
-	as = generateAllocationSet(start)
-
-	assetSets := generateAssetSets(start, end)
+	as = GenerateAllocationSet(start)
+
+	assetSets := GenerateAssetSets(start, end)
 
 	cases := map[string]struct {
 		allocationSet *AllocationSet
@@ -2150,11 +1644,8 @@
 	}
 }
 
-<<<<<<< HEAD
-func TestAllocationSet_AllocateAssetCosts(t *testing.T) {
-=======
 func TestAllocationSet_ComputeIdleAllocationsPerNode(t *testing.T) {
->>>>>>> f386a3b6
+
 	var as *AllocationSet
 	var err error
 	var idles map[string]*Allocation
@@ -2163,9 +1654,9 @@
 	start := end.Add(-day)
 
 	// Generate AllocationSet without idle allocations
-	as = generateAllocationSet(start)
-
-	assetSets := generateAssetSets(start, end)
+	as = GenerateAllocationSet(start)
+
+	assetSets := GenerateAssetSets(start, end)
 
 	cases := map[string]struct {
 		allocationSet *AllocationSet
@@ -2226,8 +1717,6 @@
 		},
 	}
 
-<<<<<<< HEAD
-=======
 	for name, testcase := range cases {
 		t.Run(name, func(t *testing.T) {
 			idles, err = as.ComputeIdleAllocationsByNode(testcase.assetSet)
@@ -2256,356 +1745,6 @@
 				if !util.IsApproximately(idles[nodeName].GPUCost, node.GPUCost) {
 					t.Fatalf("expected idle GPU cost for %s to be %.2f; got %.2f", nodeName, node.GPUCost, idles[nodeName].GPUCost)
 				}
-			}
-		})
-	}
-}
-
-func TestAllocationSet_ReconcileAllocations(t *testing.T) {
-	var as *AllocationSet
-	var err error
-
-	end := time.Now().UTC().Truncate(day)
-	start := end.Add(-day)
-
-	// Generate AllocationSet without idle allocations
-	as = generateAllocationSet(start)
-
-	// add reconcilable pvs to pod-mno
->>>>>>> f386a3b6
-	for _, a := range as.allocations {
-		// add reconcilable pvs to pod-mno
-		if a.Properties.Pod == "pod-mno" {
-			a.PVs = a.PVs.Add(PVAllocations{
-				disk1: {
-					Cost:      2.5,
-					ByteHours: 2.5 * gb,
-				},
-				disk2: {
-					Cost:      5,
-					ByteHours: 5 * gb,
-				},
-			})
-		}
-		// add loadBalancer service to allocations
-		if a.Name == "cluster2/namespace2/pod-mno/container4" {
-			a.Properties.Services = append(a.Properties.Services, "loadBalancer1")
-		}
-		if a.Name == "cluster2/namespace2/pod-mno/container5" {
-			a.Properties.Services = append(a.Properties.Services, "loadBalancer2")
-		}
-		if a.Name == "cluster2/namespace2/pod-pqr/container6" {
-			a.Properties.Services = append(a.Properties.Services, "loadBalancer1")
-			a.Properties.Services = append(a.Properties.Services, "loadBalancer2")
-		}
-	}
-
-	assetSets := generateAssetSets(start, end)
-
-	cases := map[string]struct {
-		allocationSet *AllocationSet
-		assetSet      *AssetSet
-		reconcile     bool
-		shareOverhead bool
-		allocations   map[string]Allocation
-	}{
-		"1a": {
-			allocationSet: as.Clone(),
-			assetSet:      assetSets[0],
-			reconcile:     true,
-			shareOverhead: true,
-			allocations: map[string]Allocation{
-				// Allocation adjustments are found with the formula:
-				// ADJUSTMENT_RATE * NODE_COST * (ALLOC_HOURS / NODE_HOURS) - ALLOC_COST
-				// ADJUSTMENT_RATE: 0.90909090909
-				// Type | NODE_COST | NODE_HOURs | ALLOC_COST | ALLOC_HOURS
-				// CPU	|    55	    |	  8	     |     1 	  |	  1
-				// RAM	|    44	    |	  6	     |     11 	  |	  1
-				// GPU	|    11	    |	 24      |     1 	  |	  1
-				"cluster1/namespace1/pod1/container1": {
-					CPUCostAdjustment: 5.25,
-					RAMCostAdjustment: -4.333333,
-					GPUCostAdjustment: -0.583333,
-					NetworkCostAdjustment: -0.5,
-					LoadBalancerCostAdjustment: -1.0,
-					SharedCost:        0.333333,
-				},
-				// ADJUSTMENT_RATE: 0.90909090909
-				// Type | NODE_COST | NODE_HOURs | ALLOC_COST | ALLOC_HOURS
-				// CPU	|    55	    |	  8	     |     1 	  |	  1
-				// RAM	|    44	    |	  6	     |     1 	  |	  1
-				// GPU	|    11	    |	 24      |     1 	  |	  1
-				"cluster1/namespace1/pod-abc/container2": {
-					CPUCostAdjustment: 5.25,
-					RAMCostAdjustment: 5.666667,
-					GPUCostAdjustment: -0.583333,
-					NetworkCostAdjustment: -0.5,
-					LoadBalancerCostAdjustment: -1.0,
-					SharedCost:        0.333333,
-				},
-				"cluster1/namespace1/pod-def/container3": {
-					CPUCostAdjustment: 5.25,
-					RAMCostAdjustment: 5.666667,
-					GPUCostAdjustment: -0.583333,
-					NetworkCostAdjustment: -0.5,
-					LoadBalancerCostAdjustment: -1.0,
-					SharedCost:        0.333333,
-				},
-				"cluster1/namespace2/pod-ghi/container4": {
-					CPUCostAdjustment: 5.25,
-					RAMCostAdjustment: 5.666667,
-					GPUCostAdjustment: -0.583333,
-					NetworkCostAdjustment: -0.5,
-					LoadBalancerCostAdjustment: -1.0,
-					SharedCost:        0.333333,
-				},
-				"cluster1/namespace2/pod-ghi/container5": {
-					CPUCostAdjustment: 5.25,
-					RAMCostAdjustment: 5.666667,
-					GPUCostAdjustment: -0.583333,
-					NetworkCostAdjustment: -0.5,
-					LoadBalancerCostAdjustment: -1.0,
-					SharedCost:        0.333333,
-				},
-				"cluster1/namespace2/pod-jkl/container6": {
-					CPUCostAdjustment: 5.25,
-					RAMCostAdjustment: 5.666667,
-					GPUCostAdjustment: -0.583333,
-					NetworkCostAdjustment: -0.5,
-					LoadBalancerCostAdjustment: -1.0,
-					SharedCost:        0.333333,
-				},
-				// ADJUSTMENT_RATE: 1.0
-				// Type | NODE_COST | NODE_HOURs | ALLOC_COST | ALLOC_HOURS
-				// CPU	|    20	    |	  4	     |     1 	  |	  1
-				// RAM	|    15	    |	  3	     |     1 	  |	  1
-				// GPU	|    0	    |	  0      |     1 	  |	  1
-				"cluster2/namespace2/pod-mno/container4": {
-					CPUCostAdjustment: 4.0,
-					RAMCostAdjustment: 4.0,
-					GPUCostAdjustment: -1.0,
-					PVCostAdjustment:  2.0,
-					NetworkCostAdjustment: 1.0,
-					LoadBalancerCostAdjustment: 4.0,
-					SharedCost:        0.833333,
-				},
-				"cluster2/namespace2/pod-mno/container5": {
-					CPUCostAdjustment: 4.0,
-					RAMCostAdjustment: 4.0,
-					GPUCostAdjustment: -1.0,
-					PVCostAdjustment:  2.0,
-					NetworkCostAdjustment: 1.0,
-					LoadBalancerCostAdjustment: 6.5,
-					SharedCost:        0.833333,
-				},
-				// ADJUSTMENT_RATE: 1.0
-				// Type | NODE_COST | NODE_HOURs | ALLOC_COST | ALLOC_HOURS
-				// CPU	|    20	    |	  3	     |     1 	  |	  1
-				// RAM	|    15	    |	  2	     |     1 	  |	  1
-				// GPU	|    0	    |	  0      |     1 	  |	  1
-				"cluster2/namespace2/pod-pqr/container6": {
-					CPUCostAdjustment: 5.666667,
-					RAMCostAdjustment: 6.5,
-					GPUCostAdjustment: -1.0,
-					NetworkCostAdjustment: 1.5,
-					LoadBalancerCostAdjustment: 11.5,
-					SharedCost:        1.333333,
-				},
-				"cluster2/namespace3/pod-stu/container7": {
-					CPUCostAdjustment: 5.666667,
-					RAMCostAdjustment: 6.5,
-					GPUCostAdjustment: -1.0,
-					NetworkCostAdjustment: 1.5,
-					LoadBalancerCostAdjustment: -1.0,
-					SharedCost:        1.333333,
-				},
-				// ADJUSTMENT_RATE: 1.0
-				// Type | NODE_COST | NODE_HOURs | ALLOC_COST | ALLOC_HOURS
-				// CPU	|    10	    |	  2	     |     1 	  |	  1
-				// RAM	|    10	    |	  2	     |     1 	  |	  1
-				// GPU	|    10	    |	 24      |     1 	  |	  1
-				"cluster2/namespace3/pod-vwx/container8": {
-					CPUCostAdjustment: 4.0,
-					RAMCostAdjustment: 4.0,
-					GPUCostAdjustment: -0.583333,
-					LoadBalancerCostAdjustment: -1.0,
-					SharedCost:        1.833333,
-				},
-				"cluster2/namespace3/pod-vwx/container9": {
-					CPUCostAdjustment: 4.0,
-					RAMCostAdjustment: 4.0,
-					GPUCostAdjustment: -0.583333,
-					LoadBalancerCostAdjustment: -1.0,
-					SharedCost:        1.833333,
-				},
-			},
-		},
-		"1b": {
-			allocationSet: as.Clone(),
-			assetSet:      assetSets[1],
-			reconcile:     true,
-			shareOverhead: true,
-			allocations: map[string]Allocation{
-				// ADJUSTMENT_RATE: 10
-				// Type | NODE_COST | NODE_HOURs | ALLOC_COST | ALLOC_HOURS
-				// CPU	|     5	    |	  8	     |     1 	  |	  1
-				// RAM	|     4	    |	  6	     |    11 	  |	  1
-				// GPU	|     1	    |	 24      |     1 	  |	  1
-				"cluster1/namespace1/pod1/container1": {
-					CPUCostAdjustment: 5.25,
-					RAMCostAdjustment: -4.333333,
-					GPUCostAdjustment: -0.583333,
-					NetworkCostAdjustment: -0.5,
-					LoadBalancerCostAdjustment: -1.0,
-					SharedCost:        0.333333,
-				},
-				// ADJUSTMENT_RATE: 10
-				// Type | NODE_COST | NODE_HOURs | ALLOC_COST | ALLOC_HOURS
-				// CPU	|     5	    |	  8	     |     1 	  |	  1
-				// RAM	|     4	    |	  6	     |     1 	  |	  1
-				// GPU	|     1	    |	 24      |     1 	  |	  1
-				"cluster1/namespace1/pod-abc/container2": {
-					CPUCostAdjustment: 5.25,
-					RAMCostAdjustment: 5.6666667,
-					GPUCostAdjustment: -0.583333,
-					NetworkCostAdjustment: -0.5,
-					LoadBalancerCostAdjustment: -1.0,
-					SharedCost:        0.333333,
-				},
-				"cluster1/namespace1/pod-def/container3": {
-					CPUCostAdjustment:    5.25,
-					RAMCostAdjustment:    5.6666667,
-					GPUCostAdjustment:    -0.583333,
-					NetworkCostAdjustment: -0.5,
-					LoadBalancerCostAdjustment: -1.0,
-					SharedCost: 0.333333,
-				},
-				"cluster1/namespace2/pod-ghi/container4": {
-					CPUCostAdjustment: 5.25,
-					RAMCostAdjustment: 5.6666667,
-					GPUCostAdjustment: -0.583333,
-					NetworkCostAdjustment: -0.5,
-					LoadBalancerCostAdjustment: -1.0,
-					SharedCost:        0.333333,
-				},
-				"cluster1/namespace2/pod-ghi/container5": {
-					CPUCostAdjustment: 5.25,
-					RAMCostAdjustment: 5.6666667,
-					GPUCostAdjustment: -0.583333,
-					NetworkCostAdjustment: -0.5,
-					LoadBalancerCostAdjustment: -1.0,
-					SharedCost:        0.333333,
-				},
-				"cluster1/namespace2/pod-jkl/container6": {
-					CPUCostAdjustment: 5.25,
-					RAMCostAdjustment: 5.6666667,
-					GPUCostAdjustment: -0.583333,
-					NetworkCostAdjustment: -0.5,
-					LoadBalancerCostAdjustment: -1.0,
-					SharedCost:        0.333333,
-				},
-				// ADJUSTMENT_RATE: 1.0
-				// Type | NODE_COST | NODE_HOURs | ALLOC_COST | ALLOC_HOURS
-				// CPU	|    20	    |	  4	     |     1 	  |	  1
-				// RAM	|    15	    |	  3	     |     1 	  |	  1
-				// GPU	|    0	    |	  0      |     1 	  |	  1
-				"cluster2/namespace2/pod-mno/container4": {
-					CPUCostAdjustment: 4.0,
-					RAMCostAdjustment: 4.0,
-					GPUCostAdjustment: -1.0,
-					PVCostAdjustment:  -0.5,
-					NetworkCostAdjustment: 1.0,
-					LoadBalancerCostAdjustment: 4.0,
-					SharedCost:        0.833333,
-				},
-				"cluster2/namespace2/pod-mno/container5": {
-					CPUCostAdjustment: 4.0,
-					RAMCostAdjustment: 4.0,
-					GPUCostAdjustment: -1.0,
-					PVCostAdjustment:  -0.5,
-					NetworkCostAdjustment: 1.0,
-					LoadBalancerCostAdjustment: 6.5,
-					SharedCost:        0.833333,
-				},
-				// ADJUSTMENT_RATE: 1.0
-				// Type | NODE_COST | NODE_HOURs | ALLOC_COST | ALLOC_HOURS
-				// CPU	|    20	    |	  3	     |     1 	  |	  1
-				// RAM	|    15	    |	  2	     |     1 	  |	  1
-				// GPU	|    0	    |	  0      |     1 	  |	  1
-				"cluster2/namespace2/pod-pqr/container6": {
-					CPUCostAdjustment: 5.666667,
-					RAMCostAdjustment: 6.5,
-					GPUCostAdjustment: -1.0,
-					NetworkCostAdjustment: 1.5,
-					LoadBalancerCostAdjustment: 11.5,
-					SharedCost:        1.333333,
-				},
-				"cluster2/namespace3/pod-stu/container7": {
-					CPUCostAdjustment: 5.666667,
-					RAMCostAdjustment: 6.5,
-					GPUCostAdjustment: -1.0,
-					NetworkCostAdjustment: 1.5,
-					LoadBalancerCostAdjustment: -1.0,
-					SharedCost:        1.333333,
-				},
-				// ADJUSTMENT_RATE: 1.0
-				// Type | NODE_COST | NODE_HOURs | ALLOC_COST | ALLOC_HOURS
-				// CPU	|    10	    |	  2	     |     1 	  |	  1
-				// RAM	|    10	    |	  2	     |     1 	  |	  1
-				// GPU	|    10	    |	 24      |     1 	  |	  1
-				"cluster2/namespace3/pod-vwx/container8": {
-					CPUCostAdjustment: 4.0,
-					RAMCostAdjustment: 4.0,
-					GPUCostAdjustment: -0.583333,
-					LoadBalancerCostAdjustment: -1.0,
-					SharedCost:        1.833333,
-				},
-				"cluster2/namespace3/pod-vwx/container9": {
-					CPUCostAdjustment: 4.0,
-					RAMCostAdjustment: 4.0,
-					GPUCostAdjustment: -0.583333,
-					LoadBalancerCostAdjustment: -1.0,
-					SharedCost:        1.833333,
-				},
-			},
-		},
-	}
-
-	for name, testcase := range cases {
-		t.Run(name, func(t *testing.T) {
-			err = testcase.allocationSet.AllocateAssetCosts(testcase.assetSet, testcase.reconcile, testcase.shareOverhead)
-			reconAllocs := testcase.allocationSet.allocations
-			if err != nil {
-				t.Fatalf("unexpected error: %s", err)
-			}
-
-			for allocationName, testAlloc := range testcase.allocations {
-				if _, ok := reconAllocs[allocationName]; !ok {
-					t.Fatalf("expected allocation %s", allocationName)
-				}
-
-				if !util.IsApproximately(reconAllocs[allocationName].CPUCostAdjustment, testAlloc.CPUCostAdjustment) {
-					t.Fatalf("expected CPU Adjustment for %s to be %f; got %f", allocationName, testAlloc.CPUCostAdjustment, reconAllocs[allocationName].CPUCostAdjustment)
-				}
-				if !util.IsApproximately(reconAllocs[allocationName].RAMCostAdjustment, testAlloc.RAMCostAdjustment) {
-					t.Fatalf("expected RAM Adjustment for %s to be %f; got %f", allocationName, testAlloc.RAMCostAdjustment, reconAllocs[allocationName].RAMCostAdjustment)
-				}
-				if !util.IsApproximately(reconAllocs[allocationName].GPUCostAdjustment, testAlloc.GPUCostAdjustment) {
-					t.Fatalf("expected GPU Adjustment for %s to be %f; got %f", allocationName, testAlloc.GPUCostAdjustment, reconAllocs[allocationName].GPUCostAdjustment)
-				}
-				if !util.IsApproximately(reconAllocs[allocationName].PVCostAdjustment, testAlloc.PVCostAdjustment) {
-					t.Fatalf("expected PV Adjustment for %s to be %f; got %f", allocationName, testAlloc.PVCostAdjustment, reconAllocs[allocationName].PVCostAdjustment)
-				}
-				if !util.IsApproximately(reconAllocs[allocationName].NetworkCostAdjustment, testAlloc.NetworkCostAdjustment) {
-					t.Fatalf("expected Network Adjustment for %s to be %f; got %f", allocationName, testAlloc.NetworkCostAdjustment, reconAllocs[allocationName].NetworkCostAdjustment)
-				}
-				if !util.IsApproximately(reconAllocs[allocationName].LoadBalancerCostAdjustment, testAlloc.LoadBalancerCostAdjustment) {
-					t.Fatalf("expected Load Balancer Adjustment for %s to be %f; got %f", allocationName, testAlloc.LoadBalancerCostAdjustment, reconAllocs[allocationName].LoadBalancerCostAdjustment)
-				}
-				if !util.IsApproximately(reconAllocs[allocationName].SharedCost, testAlloc.SharedCost) {
-					t.Fatalf("expected Shared Cost for %s to be %f; got %f", allocationName, testAlloc.SharedCost, reconAllocs[allocationName].SharedCost)
-				}
-
 			}
 		})
 	}
